# FAQ and Troubleshooting

<<<<<<< HEAD
## I see occasional blurry and/or green tiles
There is a timeout for how long the system waits for individual satellite
images.  You can adjust how long the system waits for high resolution
images by adjusting the 'max_wait' setting (in seconds) in your configuration
file.  Lower resolution tiles are used when available as a fall back.  The
green tile is used as a last resort.

By making this too high you risk introducing lag, stuttering, and delays.
However this may need to be increased for users that are far from source
servers or have slow internet connections.

## I see a messge in the logs, but otherwise things work fine.
The log will log various things, typically info and warnings can be ignored
unless other issues are seen.
=======
## I get an error when running with scenery installed on a non-local drive or non-NTFS formatted drive when using Windows
This is not supported. Use a local NTFS formatted drive.
>>>>>>> 1db536cb

## On Windows the executable/zip is detected as a malware/virus by Windows Defender
That is a false positive.  Unfortunately, Windows is very dev and opensource unfriendly.  You can choose to ignore this false positive or not, it's your computer.  Alternatively, you can run this directly via source.

## On Linux this does not start/gives a FUSE error
Make sure that your `/etc/fuse.conf` files is set to `user_allow_other`.  You may need to uncomment a line.

## In XPlane I get an error like `Failed to find resource '../textures/22304_34976_BI16.dds', referenced from file 'Custom Scenery/z_eur_11/terrain/'.`

What's happening is that X-Plane has found a terrain file, but is not finding a linked texture.  This could be caused by a few issues:

  * AutoOrtho isn't running
  * You may have broken the links from your texture directories to the AutoOrtho mount location. Perhaps you manually moved around directories after downloading these from the configuration utility.
  * The directory AutoOrtho is configured to run from is now different from the directory links the scenery packs point to.

First verify that AutoOrtho is running and there are no obvious errors shown in a log.  If it is running then verify that all the directory links are correct, and consider simply cleaning up and reinstalling scenery from scratch, keeping a consistent 'Custom Scenery' directory configured.

If in doubt, re-install the scenery packs.

## Something went wrong with scenery setup and I'd like to start again.  How do I reinstall?
AutoOrtho checks for metadata for installed scenery packs in `Custom Scenery/z_autoorth/**_info.json`  Where '**' is a shortname for each scenery pack installed.  You can delete the corresponding .json file, and re-run the configuration utility and should be able to reinstall the scenery pack

## I installed scenery, setup Custom Scenery, and clicked 'Run' but X-Plane did not automatically startup
You have to start X-Plane separately from this tool.  It's also best to start X-Plane _after_ starting autoortho so that all new files and directories are picked up.

## When using Windows I see an error using the run.bat file such as ` note: This error originates from a subprocess, and is likely not a problem with pip. error: legacy-install-failure`

This is likely due to having a very new version of Python and a package dependency that does not have a pre-built 'wheel' binary.  Further in that error you will see a link to visual studio build tools that can be installed.  You could also try downgrading your version of Python.  For instance try uninstalling Python 3.11 and install Python 3.10.<|MERGE_RESOLUTION|>--- conflicted
+++ resolved
@@ -1,6 +1,5 @@
 # FAQ and Troubleshooting
 
-<<<<<<< HEAD
 ## I see occasional blurry and/or green tiles
 There is a timeout for how long the system waits for individual satellite
 images.  You can adjust how long the system waits for high resolution
@@ -15,10 +14,9 @@
 ## I see a messge in the logs, but otherwise things work fine.
 The log will log various things, typically info and warnings can be ignored
 unless other issues are seen.
-=======
+
 ## I get an error when running with scenery installed on a non-local drive or non-NTFS formatted drive when using Windows
 This is not supported. Use a local NTFS formatted drive.
->>>>>>> 1db536cb
 
 ## On Windows the executable/zip is detected as a malware/virus by Windows Defender
 That is a false positive.  Unfortunately, Windows is very dev and opensource unfriendly.  You can choose to ignore this false positive or not, it's your computer.  Alternatively, you can run this directly via source.
