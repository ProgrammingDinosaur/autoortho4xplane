--- conflicted
+++ resolved
@@ -1401,24 +1401,10 @@
         prefetch_parked_layout.addStretch()
         route_settings_layout.addLayout(prefetch_parked_layout)
         
-<<<<<<< HEAD
         # Route Prefetch Radius note (moved to unified setting in Advanced)
         prefetch_note_layout = QHBoxLayout()
         prefetch_note_label = QLabel(
             "ℹ Prefetch radius is now in Advanced Settings → Prefetching"
-=======
-        self.simbrief_prefetch_radius_spin = ModernSpinBox()
-        self.simbrief_prefetch_radius_spin.setFocusPolicy(Qt.StrongFocus) # Prevent focus by hovering mouse wheel
-        self.simbrief_prefetch_radius_spin.setMinimum(10)
-        self.simbrief_prefetch_radius_spin.setMaximum(150)
-        self.simbrief_prefetch_radius_spin.setSuffix(" nm")
-        prefetch_value = 40
-        if hasattr(self.cfg, 'simbrief'):
-            prefetch_value = int(getattr(self.cfg.simbrief, 'route_prefetch_radius_nm', 40))
-        self.simbrief_prefetch_radius_spin.setValue(prefetch_value)
-        self.simbrief_prefetch_radius_spin.setToolTip(
-            "Radius (nm) around waypoints to prefetch tiles"
->>>>>>> 26eb6567
         )
         prefetch_note_label.setStyleSheet("color: #8ab4f8; font-style: italic;")
         prefetch_note_label.setToolTip(
