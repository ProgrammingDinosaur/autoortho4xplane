--- conflicted
+++ resolved
@@ -1074,7 +1074,6 @@
 
         log.debug(f"GET_IMG: Will use image {new_im}")
 
-<<<<<<< HEAD
         # Check if we have any chunks to process
         if len(chunks) == 0:
             log.warning(f"GET_IMG: No chunks created for zoom {zoom}, mipmap {mipmap}")
@@ -1082,13 +1081,10 @@
             placeholder_img = AoImage.new('RGBA', (img_width, img_height), (128, 128, 128))
             return placeholder_img
             
-        chunks[0].ready.wait(maxwait)
+        # chunks[0].ready.wait(maxwait)
         
         # No scaling needed - we create textures at native resolution
         
-=======
-        #chunks[0].ready.wait(maxwait)
->>>>>>> 2c7cb81e
         #log.info(f"NUM CHUNKS: {len(chunks)}")
         for chunk in chunks:
             #chunk_ready = chunk.ready.is_set()
