#!/usr/bin/env python3

from ast import Pass
import atexit
import os
import time
import threading
import concurrent.futures
import random

import subprocess
import collections
import uuid
import math
from typing import Optional

from io import BytesIO
from urllib.request import urlopen, Request
from queue import Queue, PriorityQueue, Empty
from functools import wraps, lru_cache
from pathlib import Path
from collections import OrderedDict

import pydds

import requests
from urllib3.util.retry import Retry
import psutil
from aoimage import AoImage

from aoconfig import CFG
from aostats import STATS, StatTracker, StatsBatcher, get_stat, inc_many, inc_stat, set_stat, update_process_memory_stat, clear_process_memory_stat
from utils.constants import system_type
from utils.apple_token_service import apple_token_service
from utils.utils import coord_from_sleepy_tilename
from utils.tile_db_service import tile_db_service
from utils.cache_db_service import cache_db_service
from parallel_compress import get_pool_status


MEMTRACE = False

import logging
log = logging.getLogger(__name__)

import tracemalloc
#from memory_profiler import profile
# Bound global JPEG decode concurrency to reduce memory spikes and failures
try:
    _MAX_DECODE = int(getattr(CFG.pydds, 'max_decode_concurrency', 8))
except Exception:
    _MAX_DECODE = 8
_decode_sem = threading.Semaphore(_MAX_DECODE)


# Track average fetch times
tile_stats = StatTracker(20, 12)
mm_stats = StatTracker(0, 5)
partial_stats = StatTracker()

stats_batcher = None

def _ensure_stats_batcher():
    global stats_batcher
    if stats_batcher is None:
        try:
            # Create when a remote store is bound (either via env or parent bind)
            if getattr(STATS, "_remote", None) is not None or os.getenv("AO_STATS_ADDR"):
                stats_batcher = StatsBatcher(flush_interval=0.05, max_items=200)
                atexit.register(stats_batcher.stop)
        except Exception:
            stats_batcher = None


def bump(key, n=1):
    _ensure_stats_batcher()
    if stats_batcher:
        stats_batcher.add(key, n)
    else:
        inc_stat(key, n)


def bump_many(d: dict):
    _ensure_stats_batcher()
    if stats_batcher:
        stats_batcher.add_many(d)
    else:
        inc_many(d)


seasons_enabled = CFG.seasons.enabled

if seasons_enabled:
    from aoseasons import AoSeasonCache
    ao_seasons = AoSeasonCache(CFG.paths.cache_dir)

    # Per-DSF tile locks to serialize .si generation across threads
    _season_lock_map = {}
    _season_lock_map_lock = threading.Lock()

    def _season_tile_key_from_rc(row: int, col: int, zoom: int) -> str:
        # Compute DSF base name used by AoDsfSeason (e.g., +37-122)
        lon = col / pow(2, zoom) * 360 - 180
        n = math.pi - 2 * math.pi * row / pow(2, zoom)
        lat = 180 / math.pi * math.atan(0.5 * (math.exp(n) - math.exp(-n)))
        lat_i = math.floor(lat)
        lon_i = math.floor(lon)
        return f"{lat_i:+03d}{lon_i:+04d}"

    def _get_season_lock(key: str) -> threading.Lock:
        with _season_lock_map_lock:
            lock = _season_lock_map.get(key)
            if lock is None:
                lock = threading.Lock()
                _season_lock_map[key] = lock
            return lock

    def season_saturation_locked(row: int, col: int, zoom: int, day: Optional[int] = None) -> float:
        key = _season_tile_key_from_rc(row, col, zoom)
        lock = _get_season_lock(key)
        with lock:
            return ao_seasons.saturation(row, col, zoom, day)


def _is_jpeg(dataheader):
    # FFD8FF identifies image as a JPEG
    if dataheader[:3] == b'\xFF\xD8\xFF':
        return True
    else:
        return False

def _gtile_to_quadkey(til_x, til_y, zoomlevel):
    """
    Translates Google coding of tiles to Bing Quadkey coding. 
    """
    quadkey=""
    temp_x=til_x
    temp_y=til_y    
    for step in range(1,zoomlevel+1):
        size=2**(zoomlevel-step)
        a=temp_x//size
        b=temp_y//size
        temp_x=temp_x-a*size
        temp_y=temp_y-b*size
        quadkey=quadkey+str(a+2*b)
    return quadkey

def locked(fn):
    @wraps(fn)
    def wrapped(self, *args, **kwargs):
        #result = fn(self, *args, **kwargs)
        with self._lock:
            result = fn(self, *args, **kwargs)
        return result
    return wrapped

class Getter(object):
    queue = None 
    workers = None
    WORKING = None
    session = None

    def __init__(self, num_workers):
        
        self.count = 0
        self.queue = PriorityQueue()
        self.workers = []
        self.WORKING = threading.Event()
        self.WORKING.set()
        self.localdata = threading.local()
        # Use per-thread Sessions created in worker() to avoid shared-state contention
        

        for i in range(num_workers):
            t = threading.Thread(target=self.worker, args=(i,), daemon=True)
            t.start()
            self.workers.append(t)

        #self.stat_t = t = threading.Thread(target=self.show_stats, daemon=True)
        #self.stat_t.start()


    def stop(self):
        self.WORKING.clear()
        for t in self.workers:
            t.join()
        # If a stats thread was started, join it as well
        stat_thread = getattr(self, 'stat_t', None)
        if stat_thread is not None:
            stat_thread.join()

    def worker(self, idx):
        global STATS
        self.localdata.idx = idx
        # Create a thread-local requests Session with retries and tuned pool
        try:
            session = requests.Session()
            retries = Retry(
                total=3,
                backoff_factor=0.2,
                status_forcelist=[429, 500, 502, 503, 504],
            )
            # Slightly oversize pool to avoid stalls; block when exhausted
            pool_size = max(2, int(int(CFG.autoortho.fetch_threads) * 2))
            adapter = requests.adapters.HTTPAdapter(
                pool_connections=pool_size,
                pool_maxsize=pool_size,
                max_retries=retries,
                pool_block=True,
            )
            session.mount('https://', adapter)
            session.mount('http://', adapter)
            self.localdata.session = session
        except Exception as _e:
            log.warning(f"Failed to initialize thread-local session: {_e}")
            self.localdata.session = requests.Session()
        while self.WORKING:
            try:
                obj, args, kwargs = self.queue.get(timeout=5)
                #log.debug(f"Got: {obj} {args} {kwargs}")
            except Empty:
                #log.debug(f"timeout, continue")
                #log.info(f"Got {self.counter}")
                continue

            # Decrement pending counter when we pull a job off the queue
            try:
                STATS['chunk_pending'] = max(0, STATS.get('chunk_pending', 0) - 1)
            except Exception:
                pass
            #STATS.setdefault('count', 0) + 1
            bump('count', 1)

            try:
                # Mark object as in-flight to coalesce duplicate submissions
                try:
                    if hasattr(obj, 'in_queue'):
                        obj.in_queue = False
                    if hasattr(obj, 'in_flight'):
                        obj.in_flight = True
                except Exception:
                    pass
                if not self.get(obj, *args, **kwargs):
                    log.warning(f"Failed getting: {obj} {args} {kwargs}, re-submit.")
                    self.submit(obj, *args, **kwargs)
            except Exception as err:
                log.error(f"ERROR {err} getting: {obj} {args} {kwargs}, re-submit.")
                self.submit(obj, *args, **kwargs)
            finally:
                try:
                    if hasattr(obj, 'in_flight'):
                        obj.in_flight = False
                except Exception:
                    pass

    def get(obj, *args, **kwargs):
        raise NotImplementedError

    def submit(self, obj, *args, **kwargs):
        self.queue.put((obj, args, kwargs))

    def show_stats(self):
        while self.WORKING.is_set():
            try:
                in_queue = self.queue.qsize()
            except Exception:
                in_queue = -1
            set_stat('chunk_queue_len', in_queue)
            set_stat('chunk_inflight', STATS.get('chunk_inflight', 0))
            log.debug(f"{self.__class__.__name__}: queue={in_queue} inflight={STATS.get('chunk_inflight', 0)} total={self.count}")
            time.sleep(5)
        log.info(f"Exiting {self.__class__.__name__} stat thread.  Got: {self.count} total")


class ChunkGetter(Getter):
    def get(self, obj, *args, **kwargs):
        if obj.ready.is_set():
            log.debug(f"{obj} already retrieved.  Exit")
            return True

        kwargs['idx'] = self.localdata.idx
        # Pass the thread-local Session to the chunk operation
        kwargs['session'] = getattr(self.localdata, 'session', None)
        #log.debug(f"{obj}, {args}, {kwargs}")
        return obj.get(*args, **kwargs)

    def submit(self, obj, *args, **kwargs):
        # Coalesce duplicate chunk submissions
        try:
            if hasattr(obj, 'ready') and obj.ready.is_set():
                return
            if hasattr(obj, 'in_queue') and obj.in_queue:
                return
            if hasattr(obj, 'in_flight') and obj.in_flight:
                return
            if hasattr(obj, 'in_queue'):
                obj.in_queue = True
            STATS['chunk_pending'] = STATS.get('chunk_pending', 0) + 1
        except Exception:
            pass
        super().submit(obj, *args, **kwargs)

chunk_getter = ChunkGetter(int(CFG.autoortho.fetch_threads))

#class TileGetter(Getter):
#    def get(self, obj, *args, **kwargs):
#        log.debug(f"{obj}, {args}, {kwargs}")
#        return obj.get(*args)
#
#tile_getter = TileGetter(8)

log.info(f"chunk_getter: {chunk_getter}")
#log.info(f"tile_getter: {tile_getter}")


class Chunk(object):
    col = -1
    row = -1
    source = None
    chunk_id = ""
    priority = 0
    width = 256
    height = 256
    cache_dir = 'cache'
    
    attempt = 0

    starttime = 0
    fetchtime = 0

    ready = None
    data = None
    img = None
    url = None

    serverlist=['a','b','c','d']

    def __init__(self, col, row, maptype, zoom, priority=0, cache_dir='.cache'):
        self.col = col
        self.row = row
        self.zoom = zoom
        self.maptype = maptype
        self.cache_dir = cache_dir
        
        # Hack override maptype
        #self.maptype = "BI"

        if not priority:
            self.priority = zoom
        self.chunk_id = f"{col}_{row}_{zoom}_{maptype}"
        self.ready = threading.Event()
        self.ready.clear()
        if maptype == "Null":
            self.maptype = "EOX"

        self.cache_path = os.path.join(self.cache_dir, f"{self.chunk_id}.jpg")
        
        # FIXED: Check cache during initialization and set ready if found
        if self.get_cache():
            self.ready.set()
            log.debug(f"Chunk {self} initialized with cached data")

    def __lt__(self, other):
        return self.priority < other.priority

    def __repr__(self):
        return f"Chunk({self.col},{self.row},{self.maptype},{self.zoom},{self.priority})"

    def get_cache(self):
        if os.path.isfile(self.cache_path):
            bump('chunk_hit')
            cache_file = Path(self.cache_path)
            # Get data
            data = None
            # On Windows, the cache file can be briefly locked by AV or a concurrent writer.
            # Add a short retry/backoff loop to avoid spurious PermissionError / sharing violations.
            max_attempts = 5
            for attempt in range(1, max_attempts + 1):
                try:
                    data = cache_file.read_bytes()
                    break
                except PermissionError as e:
                    if attempt < max_attempts:
                        time.sleep(0.02 * attempt)
                        continue
                    log.warning(f"Permission denied reading cache {self}: {e}")
                    return False
                except FileNotFoundError:
                    # Raced with a concurrent replace/remove; treat as miss
                    return False
                except OSError as e:
                    winerr = getattr(e, 'winerror', None)
                    if winerr in (5, 32, 33) and attempt < max_attempts:
                        time.sleep(0.02 * attempt)
                        continue
                    log.debug(f"OSError reading cache {self}: {e}")
                    return False

            cache_file.touch()
            # Update modified data
            try:
                os.utime(self.cache_path, None)
            except (FileNotFoundError, PermissionError):
                pass 

            if _is_jpeg(data[:3]):
                #print(f"Found cache that is JPEG for {self}")
                self.data = data
                return True
            else:
                log.info(f"Loading file {self} not a JPEG! {data[:3]} path: {self.cache_path}")
                self.data = b''
                return False  # FIXED: Explicitly return False for corrupted cache
        else:
            bump('chunk_miss')
            return False

    def save_cache(self):
        # Snapshot data to avoid races with close() mutating self.data
        data = self.data
        if not data:
            return

        # Ensure cache directory exists
        try:
            os.makedirs(self.cache_dir, exist_ok=True)
        except Exception:
            pass

        # Unique temp filename per writer to avoid collisions between threads/tiles
        temp_filename = os.path.join(self.cache_dir, f"{self.chunk_id}_{uuid.uuid4().hex}.tmp")

        # Write data to the unique temp file first
        try:
            with open(temp_filename, 'wb') as h:
                h.write(data)
        except Exception as e:
            # Could not write temp file
            try:
                if os.path.exists(temp_filename):
                    os.remove(temp_filename)
            except Exception:
                pass
            log.warning(f"Failed to save cache for {self}: {e}")
            return

        # Try to move into place atomically with a few retries for WinError 32
        max_attempts = 3
        for attempt in range(1, max_attempts + 1):
            try:
                if os.path.exists(self.cache_path):
                    # Another writer got there first; clean up our temp
                    os.remove(temp_filename)
                    log.debug(f"Cache file already exists for {self}, skipping save (race) on attempt {attempt}")
                    return
                os.replace(temp_filename, self.cache_path)
                return
            except FileExistsError:
                try:
                    os.remove(temp_filename)
                except Exception:
                    pass
                log.debug(f"Another thread saved cache for {self}, removed temp file")
                return
            except OSError as e:
                if getattr(e, 'winerror', None) in (5, 32, 33) and attempt < max_attempts:
                    time.sleep(0.05 * attempt)
                    if os.path.exists(self.cache_path):
                        try:
                            if os.path.exists(temp_filename):
                                os.remove(temp_filename)
                        except Exception:
                            pass
                        return
                    continue
                try:
                    if os.path.exists(temp_filename):
                        os.remove(temp_filename)
                except Exception:
                    pass
                log.warning(f"Failed to save cache for {self}: {e}")
                return

    def get(self, idx=0, session=requests):
        log.debug(f"Getting {self}") 

        if self.get_cache():
            self.ready.set()
            return True

        if not self.starttime:
            self.starttime = time.time()

        server_num = idx % (len(self.serverlist))
        server = self.serverlist[server_num]
        quadkey = _gtile_to_quadkey(self.col, self.row, self.zoom)

        # Hack override maptype
        #maptype = "ARC"

        MAPID = "s2cloudless-2023_3857"
        MATRIXSET = "g"
        MAPTYPES = {
            "EOX": f"https://{server}.tiles.maps.eox.at/wmts/?layer={MAPID}&style=default&tilematrixset={MATRIXSET}&Service=WMTS&Request=GetTile&Version=1.0.0&Format=image%2Fjpeg&TileMatrix={self.zoom}&TileCol={self.col}&TileRow={self.row}",
            "BI": f"https://t.ssl.ak.tiles.virtualearth.net/tiles/a{quadkey}.jpeg?g=15312",
            "GO2": f"http://mts{server_num}.google.com/vt/lyrs=s&x={self.col}&y={self.row}&z={self.zoom}",
            "ARC": f"http://services.arcgisonline.com/ArcGIS/rest/services/World_Imagery/MapServer/tile/{self.zoom}/{self.row}/{self.col}",
            "NAIP": f"http://naip.maptiles.arcgis.com/arcgis/rest/services/NAIP/MapServer/tile/{self.zoom}/{self.row}/{self.col}",
            "USGS": f"https://basemap.nationalmap.gov/arcgis/rest/services/USGSImageryOnly/MapServer/tile/{self.zoom}/{self.row}/{self.col}",
            "FIREFLY": f"https://fly.maptiles.arcgis.com/arcgis/rest/services/World_Imagery_Firefly/MapServer/tile/{self.zoom}/{self.row}/{self.col}",
            "YNDX": f"https://sat{server_num+1:02d}.maps.yandex.net/tiles?l=sat&v=3.1814.0&x={self.col}&y={self.row}&z={self.zoom}",
            "APPLE": f"https://sat-cdn.apple-mapkit.com/tile?style=7&size=1&scale=1&z={self.zoom}&x={self.col}&y={self.row}&v={apple_token_service.version}&accessKey={apple_token_service.apple_token}"
        }

        MAPTYPES_WITH_SERVER = ["YNDX", "EOX", "GO2"]

        self.url = MAPTYPES[self.maptype.upper()]
        #log.debug(f"{self} getting {url}")
        header = {
                "user-agent": "curl/7.68.0"
        }
        if self.maptype.upper() == "EOX":
            log.debug("EOX DETECTED")
            header.update({'referer': 'https://s2maps.eu/'})
       
        time.sleep((self.attempt/10))
        self.attempt += 1

        log.debug(f"Requesting {self.url} ..")
        
        resp = None
        try:

            resp = session.get(self.url, headers=header, timeout=(5, 20))
            status_code = resp.status_code

            if self.maptype.upper() == "APPLE" and status_code in (403, 410):
                log.warning("APPLE tile got %s; rotating token and retrying", status_code)
                apple_token_service.reset_apple_maps_token()
                MAPTYPES["APPLE"] = f"https://sat-cdn.apple-mapkit.com/tile?style=7&size=1&scale=1&z={self.zoom}&x={self.col}&y={self.row}&v={apple_token_service.version}&accessKey={apple_token_service.apple_token}"
                self.url = MAPTYPES[self.maptype.upper()]
                if resp is not None:
                    resp.close()
                resp = session.get(self.url, headers=header, timeout=(5, 20))
                status_code = resp.status_code

            if status_code != 200:
                log.warning(f"Failed with status {status_code} to get chunk {self}" + (" on server " + server if self.maptype.upper() in MAPTYPES_WITH_SERVER else "") + ".")
                bump_many({f"http_{status_code}": 1, "req_err": 1})

                err = get_stat("req_err")
                if err > 50:
                    ok = get_stat("req_ok")
                    error_rate = err / ( err + ok )
                    if error_rate >= 0.10:
                        log.error(f"Very high network error rate detected : {error_rate * 100 : .2f}%")
                        log.error(f"Check your network connection, DNS, maptype choice, and firewall settings.")
                return False

            bump("req_ok")

            data = resp.content

            if _is_jpeg(data[:3]):
                log.debug(f"Data for {self} is JPEG")
                self.data = data
            else:
                # FFD8FF identifies image as a JPEG
                log.debug(f"Loading file {self} not a JPEG! {data[:3]} URL: {self.url}")
            #    return False
                self.data = b''

            bump('bytes_dl', len(self.data))
                
        except Exception as err:
            log.warning(f"Failed to get chunk {self} on server {server}. Err: {err} URL: {self.url}")
            return False
        finally:
            if resp:
                resp.close()

        self.fetchtime = time.monotonic() - self.starttime

        self.save_cache()
        self.ready.set()
        return True

    def close(self):
        """Release all references held by this Chunk so its memory can be reclaimed."""

        # Release image buffer if we created one
        if hasattr(self, 'img') and self.img is not None:
            try:
                # AoImage instances have a close() that frees underlying C memory
                if hasattr(self.img, "close"):
                    self.img.close()
            finally:
                self.img = None

        # Remove raw JPEG bytes
        self.data = None


class Tile(object):
    row = -1
    col = -1
    maptype = None
    zoom = -1
    min_zoom = 12
    width = 16
    height = 16
    baseline_zl = 12

    priority = -1
    #tile_condition = None
    _lock = None
    ready = None 

    chunks = None
    cache_file = None
    dds = None

    refs = None

    maxchunk_wait = float(CFG.autoortho.maxwait)
    imgs = None

    def __init__(self, col, row, maptype, zoom, lat, lon, min_zoom=0, priority=0,
            cache_dir=None, max_zoom=None):
        self.row = int(row)
        self.col = int(col)
        self.maptype = maptype
        self.tilename_zoom = int(zoom)
        self.chunks = {}
        self.cache_file = (-1, None)
        self.ready = threading.Event()
        self._lock = threading.RLock()
        self.refs = 0
        self.imgs = {}
        self.lat = lat
        self.lon = lon

        self.bytes_read = 0
        self.lowest_offset = 99999999


        #self.tile_condition = threading.Condition()
        if min_zoom:
            self.min_zoom = int(min_zoom)


        if cache_dir:
            self.cache_dir = cache_dir
        else:
            self.cache_dir = CFG.paths.cache_dir


        # Set max zoom level - if not specified, use original tile zoom (no capping)
        self.max_zoom = int(max_zoom) if max_zoom is not None else self.tilename_zoom
        # Hack override maptype
        #self.maptype = "BI"

        #self._find_cached_tiles()
        self.ready.clear()
        
        #self._find_cache_file()

        if not priority:
            self.priority = zoom

        if not os.path.isdir(self.cache_dir):
            os.makedirs(self.cache_dir)

        if CFG.pydds.compressor.upper() == "ISPC":
            use_ispc=True
        else:
            use_ispc=False

        # TODO VRAM usage optimization only getting the max ZL of the zone instead of the default max zoom
        # This is very time consuming while loading flight, left commented out for now
        # self.actual_max_zoom = self._detect_available_max_zoom()
        self.tilezoom_diff = self.tilename_zoom - self.max_zoom

        if self.tilezoom_diff >= 0:

            self.chunks_per_row = self.width >> self.tilezoom_diff
            self.chunks_per_col = self.height >> self.tilezoom_diff
        else:
            self.chunks_per_row = self.width << (-self.tilezoom_diff)
            self.chunks_per_col = self.height << (-self.tilezoom_diff)


        if self.tilezoom_diff < 0:
            if self.tilezoom_diff < -1:
                raise ValueError(f"Tilezoom_diff is {self.tilezoom_diff} which is less than -1, which is not supported by X-Plane.")
            self.max_mipmap = 5 # Enforce a maximum of 5 mipmaps (8192 -> 256 max)
        else:
            self.max_mipmap = 4 # Enforce a maximum of 4 mipmaps (4096 -> 256 max)

        self.chunks_per_row = max(1, self.chunks_per_row)
        self.chunks_per_col = max(1, self.chunks_per_col)

        dds_width = self.chunks_per_row * 256
        dds_height = self.chunks_per_col * 256
        log.debug(f"Creating DDS at original size: {dds_width}x{dds_height} (ZL{self.max_zoom})")
            
        self.dds = pydds.DDS(dds_width, dds_height, ispc=use_ispc,
                dxt_format=CFG.pydds.format)

        self.id = f"{row}_{col}_{maptype}_{self.tilename_zoom}"
        cache_db_service.create_tile_cache_state(
            tile_id=self.id,
            lat=lat,
            lon=lon,
            maptype=maptype,
            max_zoom=self.max_zoom,
            is_cached=False)


    def __lt__(self, other):
        return self.priority < other.priority

    def __repr__(self):
        return f"Tile({self.col}, {self.row}, {self.maptype}, {self.tilename_zoom}, min_zoom={self.min_zoom}, max_zoom={self.max_zoom}, max_mm={self.max_mipmap})"

    @locked
    def _create_chunks(self, quick_zoom=0, min_zoom=None):
        col, row, width, height, zoom, zoom_diff = self._get_quick_zoom(quick_zoom, min_zoom)

        if not self.chunks.get(zoom):
            self.chunks[zoom] = []
            log.debug(f"Creating chunks for zoom {zoom}: {width}x{height} grid starting at ({col},{row})")

            for r in range(row, row+height):
                for c in range(col, col+width):
                    # Create chunk and let it check cache during initialization
                    chunk = Chunk(c, r, self.maptype, zoom, parent_tile=self, cache_dir=self.cache_dir)
                    self.chunks[zoom].append(chunk)
        else:
            log.debug(f"Reusing existing {len(self.chunks[zoom])} chunks for zoom {zoom}")

    def _find_cache_file(self):
        #with self.tile_condition:
        with self.tile_lock:
            for z in range(self.max_zoom, (self.min_zoom-1), -1):
                cache_file = os.path.join(self.cache_dir, f"{self.row}_{self.col}_{self.maptype}_{self.tilename_zoom}_{z}.dds")
                if os.path.exists(cache_file):
                    log.info(f"Found cache for {cache_file}...")
                    self.cache_file = (z, cache_file)
                    self.ready.set()
                    return

        #log.info(f"No cache found for {self}!")


    def _get_quick_zoom(self, quick_zoom=0, min_zoom=None):
        """Calculate tile parameters for the given zoom level.
        
        Args:
            quick_zoom: Target zoom level (0 means use max_zoom)
            min_zoom: Minimum allowed zoom level
            
        Returns:
            Tuple of (col, row, width, height, zoom, zoom_diff)
        """
        # Handle simple case: no quick zoom specified
        if not quick_zoom:
            return (self.col, self.row, self.width, self.height, self.max_zoom, 0)
        
        quick_zoom = int(quick_zoom)
        
        # Calculate the maximum zoom difference this tile can support
        max_supported_diff = min(self.max_zoom - quick_zoom, self.max_mipmap)
        
        # Determine minimum zoom level if not provided
        if min_zoom is None:
            min_zoom = max(self.max_zoom - max_supported_diff, self.min_zoom)
        
        # Clamp quick_zoom to minimum allowed value
        effective_zoom = max(quick_zoom, min_zoom)
        
        # Calculate actual zoom difference (limited by max_mipmap)
        zoom_diff = min(self.max_zoom - effective_zoom, self.max_mipmap)

        # Calculate tilename zoom difference
        tilename_zoom_diff = self.tilename_zoom - effective_zoom
        
        # Scale coordinates and dimensions based on zoom difference
        def scale_by_zoom_diff(value, diff):
            """Scale a value by 2^diff (positive diff scales down, negative scales up)"""
            if diff >= 0:
                return value >> diff  
            else:
                return value << (-diff)  
        
        scaled_col = scale_by_zoom_diff(self.col, tilename_zoom_diff)
        scaled_row = scale_by_zoom_diff(self.row, tilename_zoom_diff)
        scaled_width = max(1, scale_by_zoom_diff(self.width, tilename_zoom_diff))
        scaled_height = max(1, scale_by_zoom_diff(self.height, tilename_zoom_diff))
        
        return (scaled_col, scaled_row, scaled_width, scaled_height, effective_zoom, zoom_diff)


    def fetch(self, quick_zoom=0, background=False):
        self._create_chunks(quick_zoom)
        col, row, width, height, zoom, zoom_diff = self._get_quick_zoom(quick_zoom)

        for chunk in self.chunks[zoom]:
            chunk_getter.submit(chunk)

        for chunk in self.chunks[zoom]:
            ret = chunk.ready.wait()
            if not ret:
                log.error("Failed to get chunk.")

        return True
   
    def find_mipmap_pos(self, offset):
        for m in self.dds.mipmap_list:
            if offset < m.endpos:
                return m.idx
        return self.dds.mipmap_list[-1].idx

    def get_bytes(self, offset, length):
        
        # Guard against races where tile is being closed and DDS is cleared
        if self.dds is None:
            log.debug(f"GET_BYTES: DDS is None for {self}, likely closing; skipping")
            return True

        mipmap = self.find_mipmap_pos(offset)
        log.debug(f"Get_bytes for mipmap {mipmap} ...")
        if mipmap > self.max_mipmap:
            # Just get the entire mipmap
            self.get_mipmap(self.max_mipmap)
            return True

        # Exit if already retrieved
        if self.dds.mipmap_list[mipmap].retrieved:
            log.debug(f"We already have mipmap {mipmap} for {self}")
            return True

        mm = self.dds.mipmap_list[mipmap]
        if length >= mm.length:
            self.get_mipmap(mipmap)
            return True
        
        log.debug(f"Retrieving {length} bytes from mipmap {mipmap} offset {offset}")

        # how deep are we in a mipmap
        mm_offset = max(0, offset - self.dds.mipmap_list[mipmap].startpos)
        log.debug(f"MM_offset: {mm_offset}  Offset {offset}.  Startpos {self.dds.mipmap_list[mipmap]}")

        # Dynamically compute bytes-per-chunk-row for this mip level based on actual DDS dimensions
        base_width_px = max(4, int(self.dds.width) >> mipmap)
        base_height_px = max(4, int(self.dds.height) >> mipmap)
        blocksize = 8 if CFG.pydds.format == "BC1" else 16
        blocks_per_row = max(1, base_width_px // 4)
        bytes_per_row = blocks_per_row * blocksize
        # Each chunk-row is 256 px tall → 64 blocks vertically
        bytes_per_chunk_row = bytes_per_row * 64

        # Compute start/end chunk-rows touched by the requested byte range
        startrow = mm_offset // bytes_per_chunk_row
        endrow = (mm_offset + max(0, length - 1)) // bytes_per_chunk_row

        # Clamp to valid range of chunk rows for this mipmap
        chunk_rows_in_mm = base_height_px // 256
        if chunk_rows_in_mm == 0:
            log.error(f"Chunk rows in mipmap {mipmap} is 0!  Base height: {base_height_px}  Mipmap: {mipmap}")

        if startrow >= chunk_rows_in_mm:
            startrow = chunk_rows_in_mm - 1
        if endrow >= chunk_rows_in_mm:
            endrow = chunk_rows_in_mm - 1
        if endrow < startrow:
            endrow = startrow

        # Prefetch one extra chunk-row ahead to reduce subsequent stalls
        if endrow < (chunk_rows_in_mm - 1):
            endrow = min(endrow + 1, chunk_rows_in_mm - 1)

        log.debug(f"Startrow: {startrow} Endrow: {endrow} bytes_per_chunk_row: {bytes_per_chunk_row} width_px: {base_width_px} height_px: {base_height_px}")
        
        new_im = self.get_img(mipmap, startrow, endrow,
                maxwait=self.maxchunk_wait)
        if not new_im:
            log.debug("No updates, so no image generated")
            return True

        # If tile is being closed concurrently, avoid touching DDS
        if self.dds is None:
            return True
        self.ready.clear()
        #log.info(new_im.size)
        
        start_time = time.time()

        # Only attempt partial compression from mipmap start
        if offset == 0:
            #compress_len = length
            compress_len = length - 128
        else:
            compress_len = 0

        try:
            # Track DDS partial compression as pending
            STATS['dds_pending'] = STATS.get('dds_pending', 0) + 1
            self.dds.gen_mipmaps(new_im, mipmap, mipmap, compress_len)
        finally:
            STATS['dds_pending'] = max(0, STATS.get('dds_pending', 0) - 1)
            # We may have retrieved a full image that could be saved for later
            # usage.  Don't close here.
            #new_im.close()

        # We haven't fully retrieved so unset flag; guard against DDS being cleared
        log.debug(f"UNSETTING RETRIEVED! {self}")
        try:
            if self.dds is not None and self.dds.mipmap_list:
                self.dds.mipmap_list[mipmap].retrieved = False
        except Exception:
            pass
        end_time = time.time()
        self.ready.set()

        if compress_len:
            tile_time = end_time - start_time
            partial_stats.set(mipmap, tile_time)
            # Record partial mm stats via counters for aggregation
            try:
                bump_many({
                    f"partial_mm_count:{mipmap}": 1,
                    f"partial_mm_time_total_ms:{mipmap}": int(tile_time * 1000)
                })
            except Exception:
                pass

        return True

    def read_dds_bytes(self, offset, length):
        log.debug(f"READ DDS BYTES: {offset} {length}")
       
        if offset > 0 and offset < self.lowest_offset:
            self.lowest_offset = offset

        mm_idx = self.find_mipmap_pos(offset)
        mipmap = self.dds.mipmap_list[mm_idx]

        if offset == 0:
            # If offset = 0, read the header
            log.debug("READ_DDS_BYTES: Read header")
            self.get_bytes(0, length)
        else:
            # Dynamically scale the early-read heuristic based on actual mip-0 bytes per chunk-row
            blocksize = 8 if CFG.pydds.format == "BC1" else 16
            width_px_m0 = max(4, int(self.dds.width))
            blocks_per_row_m0 = max(1, width_px_m0 // 4)
            bytes_per_row_m0 = blocks_per_row_m0 * blocksize
            bytes_per_chunk_row_m0 = bytes_per_row_m0 * 64

            # If we're still within the first chunk-row of mipmap 0, just fetch from the start
            early_threshold = bytes_per_chunk_row_m0
            if mm_idx == 0 and offset < early_threshold:
                log.debug("READ_DDS_BYTES: Early region of mipmap 0 - fetching from start")
                self.get_bytes(0, length + offset)
            elif (offset + length) < mipmap.endpos:
                # Total length is within this mipmap.  Make sure we have it.
                log.debug(f"READ_DDS_BYTES: Detected middle read for mipmap {mipmap.idx}")
                if not mipmap.retrieved:
                    log.debug(f"READ_DDS_BYTES: Retrieve {mipmap.idx}")
                    self.get_mipmap(mipmap.idx)
            else:
                log.debug(f"READ_DDS_BYTES: Start before this mipmap {mipmap.idx}")
                # We already know we start before the end of this mipmap
                # We must extend beyond the length.
                
                # Get bytes prior to this mipmap
                self.get_bytes(offset, length)

                # Get the entire next mipmap
                self.get_mipmap(mm_idx + 1)
        
        self.bytes_read += length
        # Seek and return data
        self.dds.seek(offset)
        return self.dds.read(length)

    def write(self):
        outfile = os.path.join(self.cache_dir, f"{self.row}_{self.col}_{self.maptype}_{self.tilename_zoom}_{self.tilename_zoom}.dds")
        self.ready.clear()
        self.dds.write(outfile)
        self.ready.set()
        return outfile

    def get_header(self):
        outfile = os.path.join(self.cache_dir, f"{self.row}_{self.col}_{self.maptype}_{self.tilename_zoom}_{self.tilename_zoom}.dds")
        
        self.ready.clear()
        self.dds.write(outfile)
        self.ready.set()
        return outfile

    @locked
    def get_img(self, mipmap, startrow=0, endrow=None, maxwait=5, min_zoom=None):
        #
        # Get an image for a particular mipmap
        #

        # Get effective zoom  
        zoom = min((self.max_zoom - mipmap), self.max_zoom)
        log.debug(f"GET_IMG: Default tile zoom: {self.tilename_zoom}, Requested Mipmap: {mipmap}, Requested mipmap zoom: {zoom}")
        col, row, width, height, zoom, zoom_diff = self._get_quick_zoom(zoom, min_zoom)
        log.debug(f"Will use:  Zoom: {zoom},  Zoom_diff: {zoom_diff}")        
        
        log.debug(f"GET_IMG: Final zoom {zoom} for mipmap {mipmap}, coords: {col}x{row}, size: {width}x{height}")
        
        # Do we already have this img?
        if mipmap in self.imgs:
            log.debug(f"GET_IMG: Found saved image: {self.imgs[mipmap]}")
            return self.imgs.get(mipmap)

        log.debug(f"GET_IMG: MM List before { {x.idx:x.retrieved for x in self.dds.mipmap_list} }")
        if mipmap < len(self.dds.mipmap_list) and self.dds.mipmap_list[mipmap].retrieved:
            log.debug(f"GET_IMG: We already have mipmap {mipmap} for {self}")
            return

        if startrow == 0 and endrow is None:
            complete_img = True
        else:
            complete_img = False

        startchunk = 0
        endchunk = None
        # Determine start and end chunk based on the actual zoom level we're using
        # Use the width/height calculated for the capped zoom level
        chunks_per_row = width  # width already accounts for capping
        if startrow:
            startchunk = startrow * chunks_per_row
        if endrow is not None:
            endchunk = (endrow * chunks_per_row) + chunks_per_row
            
        log.debug(f"GET_IMG: Chunk indices - start: {startchunk}, end: {endchunk}, chunks_per_row: {chunks_per_row}")

        # Create chunks for the actual zoom level we'll download from
        self._create_chunks(zoom, min_zoom)
        chunks = self.chunks[zoom][startchunk:endchunk]
        log.debug(f"Start chunk: {startchunk}  End chunk: {endchunk}  Chunklen {len(self.chunks[zoom])} for zoom {zoom}")

        log.debug(f"GET_IMG: {self} : Retrieve mipmap for ZOOM: {zoom} MIPMAP: {mipmap}")
        data_updated = False
        log.debug(f"GET_IMG: {self} submitting chunks for zoom {zoom}.")
        for chunk in chunks:
            if not chunk.ready.is_set():
                log.debug(f"GET_IMG: Submitting chunk {chunk} for zoom {zoom}")
                chunk.priority = self.min_zoom - mipmap 
                chunk_getter.submit(chunk)
                data_updated = True
            else:
                log.debug(f"GET_IMG: Chunk {chunk} already ready - reusing for mipmap {mipmap}")

        # We've already determined this mipmap is not marked as 'retrieved' so we should create 
        # a new image, regardless here.
        #if not data_updated:
        #    log.info("No updates to chunks.  Exit.")
        #    return False

        # Calculate image dimensions based on the actual zoom level we're using for downloads
        # This creates smaller textures that save VRAM when zoom is capped
        img_width = 256 * width
        img_height = 256 * height
        
        log.debug(f"GET_IMG: Using download dimensions {width}x{height} chunks = {img_width}x{img_height} pixels")
        
        log.debug(f"GET_IMG: Create new image: Zoom: {zoom} | {(img_width, img_height)}")
        
        new_im = AoImage.new(
            "RGBA",
            (img_width, img_height),
            (
                CFG.autoortho.missing_color[0],
                CFG.autoortho.missing_color[1],
                CFG.autoortho.missing_color[2],
            ),
        )

        log.debug(f"GET_IMG: Will use image {new_im}")

        # Check if we have any chunks to process
        if len(chunks) == 0:
            log.warning(f"GET_IMG: No chunks created for zoom {zoom}, mipmap {mipmap}")
            # Create a placeholder image with the expected dimensions
            placeholder_img = AoImage.new('RGBA', (img_width, img_height), (128, 128, 128))
            return placeholder_img
            
        def process_chunk(chunk):
            """Process a single chunk and return (chunk, chunk_img, start_x, start_y)"""
            chunk_ready = chunk.ready.wait(maxwait)
            
            # Calculate position using native chunk size (no scaling)
            start_x = int(chunk.width * (chunk.col - col))
            start_y = int(chunk.height * (chunk.row - row))

            chunk_img = None
            if chunk_ready and chunk.data:
                # We returned and have data!
<<<<<<< HEAD
                log.debug(f"GET_IMG: Ready and found chunk data.")
                try:
                    with _decode_sem:
                        chunk_img = AoImage.load_from_memory(chunk.data)
                except Exception as _e:
                    log.debug(f"GET_IMG: load_from_memory failed for {chunk}: {_e}")
=======
                log.debug(f"GET_IMG(process_chunk(tid={threading.get_ident()})): Ready and found chunk data.")
                chunk_img = AoImage.load_from_memory(chunk.data)
>>>>>>> 734d2b24
            elif mipmap < self.max_mipmap and not chunk_ready:
                # Ran out of time, requesting mm below max.  Search for backup...
                log.debug(f"GET_IMG(process_chunk(tid={threading.get_ident()})): Tile {self} not ready.  Try to find backup chunk.")
                chunk_img = self.get_best_chunk(chunk.col, chunk.row, mipmap, zoom)
                if chunk_img:
                    bump('backup_chunk_count')

            if not chunk_ready and not chunk_img:
                # Ran out of time, lower mipmap.  Retry...
                log.debug(f"GET_IMG(process_chunk(tid={threading.get_ident()})): Final retry for {chunk}, WAITING!")
                bump('retry_chunk_count')
                chunk_ready = chunk.ready.wait(maxwait)
                if chunk_ready and chunk.data:
<<<<<<< HEAD
                    log.debug(f"GET_IMG: Final retry for {chunk}, SUCCESS!")
                    try:
                        with _decode_sem:
                            chunk_img = AoImage.load_from_memory(chunk.data)
                    except Exception as _e:
                        log.debug(f"GET_IMG: load_from_memory failed on retry for {chunk}: {_e}")
=======
                    log.debug(f"GET_IMG(process_chunk(tid={threading.get_ident()})): Final retry for {chunk}, SUCCESS!")
                    chunk_img = AoImage.load_from_memory(chunk.data)
>>>>>>> 734d2b24

            if not chunk_img:
                log.debug(f"GET_IMG(process_chunk(tid={threading.get_ident()})): Empty chunk data.  Skip.")
                bump('chunk_missing_count')
<<<<<<< HEAD
            elif not chunk_img and chunk.data:
                # Differentiate between decode failure and genuinely bad data
                hdr = chunk.data[:8]
                if not _is_jpeg(hdr[:3]):
                    log.warning(f"GET_IMG: Non-JPEG data for {chunk}: HDR={hdr}")
                else:
                    log.debug(f"GET_IMG: Decode failed for {chunk} despite JPEG header; likely transient resource pressure")
=======
>>>>>>> 734d2b24
                
            return (chunk, chunk_img, start_x, start_y)
        
        # Process all chunks in parallel instead of sequentially
        # Smaller pool - JPEG decode via ctypes tends to hold the GIL
        try:
            cpu_workers = os.cpu_count() or 1
        except Exception:
            cpu_workers = 1
        max_pool_workers = min(cpu_workers, len(chunks), _MAX_DECODE)
        total_chunks = len(chunks)
        completed = 0
        with concurrent.futures.ThreadPoolExecutor(max_workers=min(max_pool_workers, len(chunks))) as executor:
            # Submit all chunk processing tasks
            future_to_chunk = {executor.submit(process_chunk, chunk): chunk for chunk in chunks}
            
            # Collect results and paste into image as they complete
            for future in concurrent.futures.as_completed(future_to_chunk):
                try:
                    chunk, chunk_img, start_x, start_y = future.result()
                    completed += 1
                    if chunk_img:
                        # For adaptive system, chunks are already downloaded at the optimal zoom level
                        # or retrieved from backup at appropriate resolution. Paste directly.
                        new_im.paste(chunk_img, (start_x, start_y))
                        # Free native buffer immediately after paste
                        try:
                            chunk_img.close()
                        except Exception:
                            pass
                except Exception as exc:
                    log.error(f"Chunk processing failed: {exc}")
                # periodic progress log (debug to avoid noise)
                if total_chunks and (completed % max(1, total_chunks // 4) == 0):
                    log.debug(f"GET_IMG progress: {completed}/{total_chunks} chunks for mip {mipmap}")

        if complete_img and mipmap <= self.max_mipmap:
            log.debug(f"GET_IMG: Save complete image for later...")
            self.imgs[mipmap] = new_im

        log.debug(f"GET_IMG: DONE!  IMG created {new_im}")

        if seasons_enabled:
            saturation = 0.01 * season_saturation_locked(self.row, self.col, self.tilename_zoom)
            if saturation < 1.0:    # desaturation is expensive
                new_im = new_im.copy().desaturate(saturation)
        # Return image along with mipmap and zoom level this was created at
        return new_im

    def get_best_chunk(self, col, row, mm, zoom):
        # For adaptive system, search up to actual_max_zoom level
        max_search_zoom = self.max_zoom

        for i in range(mm + 1, self.max_mipmap + 1):
            # Difference between requested mm and found image mm level
            diff = i - mm
            
            # Equivalent col, row, zl
            col_p = col >> diff
            row_p = row >> diff
            zoom_p = zoom - i
            
            # Don't search beyond our detected actual_max_zoom
            if zoom_p > max_search_zoom:
                continue

            scalefactor = min(1 << diff, 16)

            # Check if we have a cached chunk
            c = Chunk(col_p, row_p, self.maptype, zoom_p, cache_dir=self.cache_dir)
            log.debug(f"Check cache for {c}")
            cached = c.get_cache()
            if not cached:
                c.close()
                continue
        
            log.debug(f"Found best chunk for {col}x{row}x{zoom} at {col_p}x{row_p}x{zoom_p}")
            # Offset into chunk
            col_offset = col % scalefactor
            row_offset = row % scalefactor

            log.debug(f"Col_Offset: {col_offset}, Row_Offset: {row_offset}, Scale_Factor: {scalefactor}")

            # Pixel width
            w_p = max(1, 256 >> diff)
            h_p = max(1, 256 >> diff)

            log.debug(f"Pixel Size: {w_p}x{h_p}")

            # Load image to crop
            img_p = AoImage.load_from_memory(c.data)
            if not img_p:
                log.warning(f"Failed to load chunk {c} into memory.")
                c.close()
                continue

            # Crop
            crop_img = AoImage.new('RGBA', (w_p, h_p), (0,255,0))
            img_p.crop(crop_img, (col_offset * w_p, row_offset * h_p))
            chunk_img = crop_img.scale(scalefactor)

            # Close the cache chunk to free memory before returning
            c.close()
            return chunk_img

        log.debug(f"No best chunk found for {col}x{row}x{zoom}!")
        return False


    #@profile
    @locked
    def get_mipmap(self, mipmap=0):
        #
        # Protect this method to avoid simultaneous threads attempting mm builds at the same time.
        # Otherwise we risk contention such as waiting get_img call attempting to build an image as 
        # another thread closes chunks.
        #

        log.debug(f"GET_MIPMAP: {self}")

        if mipmap > self.max_mipmap:
            mipmap = self.max_mipmap

        # Assess mip dimensions for potential mosaic-at-mip-size build
        base_width_px = max(4, int(self.dds.width) >> mipmap)
        base_height_px = max(4, int(self.dds.height) >> mipmap)
        # Build mosaic directly at mip size for larger mips (>= 2048)
        do_mosaic_at_mip = (mipmap > 0 and base_width_px >= 2048 and base_height_px >= 2048)

        # If enabled, assemble mipmap 0 directly in DXT space to reduce latency
        use_direct_assemble = getattr(CFG.pydds, 'direct_assemble', False) and mipmap == 0

        if use_direct_assemble:
            start_time = time.time()
            built = self._assemble_mipmap_direct(mipmap)
            end_time = time.time()
            if not built:
                log.debug("GET_MIPMAP: Direct assemble failed or skipped, falling back to image path")
                use_direct_assemble = False
        
        if do_mosaic_at_mip:
            # Build a small RGBA mosaic at the mip's resolution to preserve filtering across chunk edges
            log.debug(f"GET_MIPMAP: Mosaic-at-mip-size for mip {mipmap} at {base_width_px}x{base_height_px}")
            new_im = self.get_img(mipmap, maxwait=self.maxchunk_wait)
            if not new_im:
                log.debug("GET_MIPMAP: No updates, so no image generated (mip mosaic)")
                return True
            self.ready.clear()
            start_time = time.time()
            try:
                STATS['dds_pending'] = STATS.get('dds_pending', 0) + 1
                # Compress only this mip; deeper mips can be built later from reads if needed
                self.dds.gen_mipmaps(new_im, mipmap, mipmap)
            finally:
                STATS['dds_pending'] = max(0, STATS.get('dds_pending', 0) - 1)
            end_time = time.time()

        elif not use_direct_assemble:
            # We can have multiple threads wait on get_img ...
            log.debug(f"GET_MIPMAP: Next call is get_img which may block!.............")
            new_im = self.get_img(mipmap, maxwait=self.maxchunk_wait)
            if not new_im:
                log.debug("GET_MIPMAP: No updates, so no image generated")
                return True

            self.ready.clear()
            start_time = time.time()
            try:
                STATS['dds_pending'] = STATS.get('dds_pending', 0) + 1
                if mipmap == 0:
                    self.dds.gen_mipmaps(new_im, mipmap, 0)
                else:
                    self.dds.gen_mipmaps(new_im, mipmap)
            finally:
                STATS['dds_pending'] = max(0, STATS.get('dds_pending', 0) - 1)
                pass
                #new_im.close()
            end_time = time.time()
        else:
            # direct assemble path already set end_time
            pass
        # expose compression pool status
        try:
            pool_status = get_pool_status()
            set_stat('compress_pool_workers', pool_status.get('workers', 0))
            set_stat('compress_pool_active', pool_status.get('active_jobs', 0))
        except Exception:
            pass

        self.ready.set()

        if mipmap == 0 and self.dds and self.dds.mipmap_list and self.dds.mipmap_list[0].retrieved:
            log.debug(f"GET_MIPMAP: Setting tile cache state for {self.row},{self.col},{self.max_zoom},{self.lat},{self.lon},{self.maptype} to True")
            cache_db_service.update_tile_cache_state(
                tile_id=self.id,
                lat=self.lat,
                lon=self.lon,
                maptype=self.maptype,
                max_zoom=self.max_zoom,
                is_cached=True)

        log.debug(f"GET_MIPMAP: Set tile cache state for {self.row},{self.col},{self.max_zoom},{self.lat},{self.lon},{self.maptype} to True")

        zoom = self.max_zoom - mipmap
        tile_time = end_time - start_time
        mm_stats.set(mipmap, tile_time)

        # Record mm stats via counters for aggregation
        try:
            bump_many({
                f"mm_count:{mipmap}": 1,
                f"mm_time_total_ms:{mipmap}": int(tile_time * 1000)
            })
        except Exception:
            pass

        # Don't close all chunks since we don't gen all mipmaps 
        if mipmap == 0:
            log.debug("GET_MIPMAP: Will close all chunks.")
            for z,chunks in self.chunks.items():
                for chunk in chunks:
                    chunk.close()
            self.chunks = {}
                    #del(chunk.data)
                    #del(chunk.img)
        #return outfile
        log.debug("Results:")
        log.debug(self.dds.mipmap_list)
        return True


    def should_close(self):
        if self.dds.mipmap_list[0].retrieved:
            if self.bytes_read < self.dds.mipmap_list[0].length:
                log.warning(f"TILE: {self} retrieved mipmap 0, but only read {self.bytes_read}. Lowest offset: {self.lowest_offset}")
                return False
            else:
                #log.info(f"TILE: {self} retrieved mipmap 0, full read of mipmap! {self.bytes_read}.")
                return True
        else:
            return True


    def close(self):
        log.debug(f"Closing {self}")

        if self.dds.mipmap_list[0].retrieved:
            if self.bytes_read < self.dds.mipmap_list[0].length:
                log.warning(f"TILE: {self} retrieved mipmap 0, but only read {self.bytes_read}. Lowest offset: {self.lowest_offset}")
            else:
                log.debug(f"TILE: {self} retrieved mipmap 0, full read of mipmap! {self.bytes_read}.")


        if self.refs > 0:
            log.warning(f"TILE: Trying to close, but has refs: {self.refs}")
            return

        # ------------------------------------------------------------------
        # Memory-reclamation additions
        # ------------------------------------------------------------------

        # 1) Free any cached AoImage instances (RGBA pixel buffers)
        try:
            for im in list(self.imgs.values()):
                if im is not None and hasattr(im, "close"):
                    im.close()
        finally:
            self.imgs.clear()

        # 2) Release DDS mip-map ByteIO buffers so the underlying bytes
        #    are no longer referenced from Python.
        #    Guard with lock so readers don't race with teardown.
        with self._lock:
            if self.dds is not None:
                for mm in getattr(self.dds, "mipmap_list", []):
                    mm.databuffer = None
                # Drop the DDS object reference itself
                self.dds = None

        for chunks in self.chunks.values():
            for chunk in chunks:
                chunk.close()
        self.chunks = {}

    def _assemble_mipmap_direct(self, mipmap: int):
        """Build the requested mipmap directly in BC1/BC3 without creating a full RGBA mosaic.

        Currently implemented for mipmap 0. Returns True if assembled, False otherwise.
        """
        try:
            if mipmap != 0:
                return False

            # Determine zoom level and chunk grid for this mipmap
            zoom = min((self.max_zoom - mipmap), self.max_zoom)
            col, row, width, height, zoom, zoom_diff = self._get_quick_zoom(zoom)

            # Ensure chunks exist and submit fetch
            self._create_chunks(zoom)
            chunks = self.chunks[zoom]
            for chunk in chunks:
                if not chunk.ready.is_set():
                    chunk.priority = self.min_zoom - mipmap
                    chunk_getter.submit(chunk)

            # Prepare destination DXT buffer for mipmap 0
            mm = self.dds.mipmap_list[mipmap]
            blocksize = 8 if CFG.pydds.format == "BC1" else 16
            base_width_px = max(4, int(self.dds.width) >> mipmap)
            base_height_px = max(4, int(self.dds.height) >> mipmap)
            blocks_per_row_full = max(1, base_width_px // 4)

            dxt_buf = bytearray(mm.length)

            # Helper to decode a chunk and return its image and placement
            def process_chunk(chunk):
                chunk_ready = chunk.ready.wait(self.maxchunk_wait)
                start_x = int(chunk.width * (chunk.col - col))
                start_y = int(chunk.height * (chunk.row - row))
                chunk_img = None
                if chunk_ready and chunk.data:
                    chunk_img = AoImage.load_from_memory(chunk.data)
                elif mipmap < self.max_mipmap and not chunk_ready:
                    chunk_img = self.get_best_chunk(chunk.col, chunk.row, mipmap, zoom)
                    if chunk_img:
                        inc_stat('backup_chunk_count')
                if not chunk_ready and not chunk_img:
                    inc_stat('retry_chunk_count')
                    chunk_ready = chunk.ready.wait(self.maxchunk_wait)
                    if chunk_ready and chunk.data:
                        chunk_img = AoImage.load_from_memory(chunk.data)
                return (chunk, chunk_img, start_x, start_y)

            # Decode chunks concurrently (network decode is already completed in chunk)
            try:
                cpu_workers = os.cpu_count() or 1
            except Exception:
                cpu_workers = 1
            max_pool_workers = max(1, min(cpu_workers, 4))
            with concurrent.futures.ThreadPoolExecutor(max_workers=min(max_pool_workers, len(chunks))) as executor:
                future_to_chunk = {executor.submit(process_chunk, chunk): chunk for chunk in chunks}
                for future in concurrent.futures.as_completed(future_to_chunk):
                    try:
                        chunk, chunk_img, start_x, start_y = future.result()
                        if not chunk_img:
                            continue
                        # Compress this chunk to BC1/BC3
                        try:
                            img_w, img_h = chunk_img.size
                            dxtdata = self.dds.compress(img_w, img_h, chunk_img.data_ptr())
                        except Exception:
                            dxtdata = None
                        if dxtdata is None:
                            try:
                                chunk_img.close()
                            except Exception:
                                pass
                            continue

                        # Map compressed chunk blocks into destination buffer
                        chunk_block_w = max(1, img_w // 4)
                        chunk_block_h = max(1, img_h // 4)
                        block_x_start = max(0, start_x // 4)
                        block_y_start = max(0, start_y // 4)
                        row_span_bytes = chunk_block_w * blocksize

                        # dxtdata is a ctypes buffer; convert to memoryview without copy
                        src_mv = memoryview(dxtdata)
                        for br in range(chunk_block_h):
                            src_off = br * row_span_bytes
                            dst_off = ((block_y_start + br) * blocks_per_row_full + block_x_start) * blocksize
                            dxt_buf[dst_off:dst_off + row_span_bytes] = src_mv[src_off:src_off + row_span_bytes]

                        # Free native image memory promptly
                        try:
                            chunk_img.close()
                        except Exception:
                            pass
                    except Exception as _exc:
                        log.error(f"Direct assemble chunk failed: {_exc}")

            # Publish the assembled mipmap
            mm.databuffer = BytesIO(initial_bytes=bytes(dxt_buf))
            mm.retrieved = True
            return True

        except Exception as e:
            log.warning(f"Direct DXT assemble failed: {e}")
            return False


class TileCacher(object):
    hits = 0
    misses = 0

    enable_cache = True
    cache_mem_lim = pow(2,30) * float(CFG.cache.cache_mem_limit)
    cache_tile_lim = 25

    def __init__(self, cache_dir='.cache'):
        if MEMTRACE:
            tracemalloc.start()

        self.tiles = OrderedDict()
        self.open_count = {}
        self.open_tiles_by_dsf = {}

        self.maptype_override = CFG.autoortho.maptype_override
        if self.maptype_override:
            log.info(f"Maptype override set to {self.maptype_override}")
            if self.maptype_override == "APPLE":
                apple_token_service.reset_apple_maps_token()
        else:
            log.info(f"Maptype override not set, will use default.")
        log.info(f"Will use Compressor: {CFG.pydds.compressor}")
        self.tc_lock = threading.RLock()
        self._pid = os.getpid()
        # Eviction behavior controls
        self.evict_hysteresis_frac = 0.10  # keep ~10% headroom below limit
        self.evict_headroom_min_bytes = 256 * 1048576  # at least 256MB headroom
        self.evict_leader_ttl_sec = 5  # seconds
        
        self.cache_dir = CFG.paths.cache_dir
        log.info(f"Cache dir: {self.cache_dir}")
        self.min_zoom = int(CFG.autoortho.min_zoom)
        # Set target zoom level directly - much simpler than offset calculations
        self.target_zoom_level = int(CFG.autoortho.max_zoom)  # Direct zoom level target, regardless of tile name
        self.target_zoom_level_near_airports = int(CFG.autoortho.max_zoom_near_airports)
        log.info(f"Target zoom level set to ZL{self.target_zoom_level}")

        self.clean_t = threading.Thread(target=self.clean, daemon=True)
        self.clean_t.start()

        if system_type == 'windows':
            # Windows doesn't handle FS cache the same way so enable here.
            self.enable_cache = True
            self.cache_tile_lim = 50

        log.info("Initialized global TileCacher")

    def _get_target_zoom_level(self, default_zoom: int) -> int:
        if CFG.autoortho.using_custom_tiles:
            uncapped_target_zoom = self.target_zoom_level
        else:
            uncapped_target_zoom = self.target_zoom_level_near_airports if default_zoom == 18 else self.target_zoom_level
        return min(default_zoom + 1, uncapped_target_zoom)

    def _to_tile_id(self, row, col, map_type, zoom):
        if self.maptype_override:
            map_type = self.maptype_override
        tile_id = f"{row}_{col}_{map_type}_{zoom}"
        return tile_id

    def show_stats(self):
        process = psutil.Process(os.getpid())
        cur_mem = process.memory_info().rss
        # Report per-process memory to shared store; parent will aggregate
        update_process_memory_stat()
        #set_stat('tile_mem_open', len(self.tiles))
        if self.enable_cache:
            #set_stat('tile_mem_miss', self.misses)
            #set_stat('tile_mem_hits', self.hits)
            log.debug(f"TILE CACHE:  MISS: {self.misses}  HIT: {self.hits}")
        log.debug(f"NUM OPEN TILES: {len(self.tiles)}.  TOTAL MEM: {cur_mem//1048576} MB")

    # -----------------------------
    # LRU helpers and leader logic
    # -----------------------------
    def _touch_tile(self, idx, tile):
        try:
            # Move to MRU position
            self.tiles.move_to_end(idx, last=True)
        except Exception:
            pass

    def _lru_candidates(self):
        try:
            # Keys iterate from LRU -> MRU after move_to_end
            return list(self.tiles.keys())
        except Exception:
            return list(self.tiles.keys())

    def _has_shared_store(self) -> bool:
        return bool(getattr(STATS, "_remote", None) or os.getenv("AO_STATS_ADDR"))

    def _try_acquire_evict_leader(self) -> bool:
        if not self._has_shared_store():
            return True
        now = int(time.time())
        try:
            leader_until = get_stat('evict_leader_until') or 0
            leader_pid = get_stat('evict_leader_pid') or 0
        except Exception:
            leader_until = 0
            leader_pid = 0

        if int(leader_until) < now:
            # Try to become leader
            try:
                set_stat('evict_leader_pid', self._pid)
                set_stat('evict_leader_until', now + self.evict_leader_ttl_sec)
                return True
            except Exception:
                return False

        # Renew if we are already leader
        if int(leader_pid) == self._pid:
            try:
                set_stat('evict_leader_until', now + self.evict_leader_ttl_sec)
                return True
            except Exception:
                return False

        return False

    def _renew_evict_leader(self) -> None:
        if not self._has_shared_store():
            return
        try:
            now = int(time.time())
            if int(get_stat('evict_leader_pid') or 0) == self._pid:
                set_stat('evict_leader_until', now + self.evict_leader_ttl_sec)
        except Exception:
            pass

    def _evict_batch(self, max_to_evict: int) -> int:
        evicted = 0
        # Prefer strict LRU order: left to right
        for idx in list(self._lru_candidates()):
            if evicted >= max_to_evict:
                break
            t = self.tiles.get(idx)
            if not t:
                continue
            if t.refs > 0:
                continue
            # Evict this tile
            try:
                t = self.tiles.pop(idx)
            except KeyError:
                continue
            try:
                t.close()
            except Exception:
                pass
            finally:
                t = None
                evicted += 1
        return evicted

    def clean(self):
        log.info(f"Started tile clean thread.  Mem limit {self.cache_mem_lim}")
        # Faster cadence when a shared stats store is present (macOS parent)
        fast_mode = self._has_shared_store()
        poll_interval = 3 if fast_mode else 15

        while True:
            process = psutil.Process(os.getpid())
            cur_mem = process.memory_info().rss

            # Publish this process heartbeat + RSS so the parent can aggregate
            try:
                update_process_memory_stat()
            except Exception:
                pass

            self.show_stats()

            if not self.enable_cache:
                time.sleep(poll_interval)
                continue

            # Use aggregated memory across all workers when available; otherwise local RSS
            try:
                global_mem_mb = get_stat('cur_mem_mb')
                global_mem_bytes = int(global_mem_mb) * 1048576 if isinstance(global_mem_mb, (int, float)) else 0
            except Exception:
                global_mem_bytes = 0

            effective_mem = global_mem_bytes or cur_mem

            # Hysteresis target: evict down to limit - headroom
            headroom = max(int(self.cache_mem_lim * self.evict_hysteresis_frac), self.evict_headroom_min_bytes)
            target_bytes = max(0, int(self.cache_mem_lim) - headroom)

            # Leader election: only one worker performs eviction when shared store is present
            if effective_mem > self.cache_mem_lim:
                if not self._try_acquire_evict_leader():
                    time.sleep(poll_interval)
                    continue

            # Evict while above target using adaptive batch sizing
            while self.tiles and effective_mem > target_bytes:
                over_bytes = max(0, effective_mem - target_bytes)
                ratio = min(1.0, over_bytes / max(1, self.cache_mem_lim))
                adaptive = max(20, int(len(self.tiles) * min(0.10, ratio)))
                with self.tc_lock:
                    evicted = self._evict_batch(adaptive)
                if evicted == 0:
                    break

                # Recompute local RSS and, if available, the aggregated RSS
                cur_mem = process.memory_info().rss
                try:
                    global_mem_mb = get_stat('cur_mem_mb')
                    global_mem_bytes = int(global_mem_mb) * 1048576 if isinstance(global_mem_mb, (int, float)) else 0
                except Exception:
                    global_mem_bytes = 0
                effective_mem = global_mem_bytes or cur_mem

                # Renew leadership and publish heartbeat after an eviction batch
                try:
                    self._renew_evict_leader()
                    update_process_memory_stat()
                except Exception:
                    pass

            if MEMTRACE:
                snapshot = tracemalloc.take_snapshot()
                top_stats = snapshot.statistics('lineno')

                log.info("[ Top 10 ]")
                for stat in top_stats[:10]:
                        log.info(stat)

            time.sleep(poll_interval)

    def _get_tile(self, row, col, map_type, zoom):
        
        idx = self._to_tile_id(row, col, map_type, zoom)
        with self.tc_lock:
            tile = self.tiles.get(idx)
            if not tile:
                tile = self._open_tile(row, col, map_type, zoom)
            else:
                # Touch LRU on hit
                self._touch_tile(idx, tile)
        return tile

    def _open_tile(self, row, col, map_type, zoom):
        if self.maptype_override and self.maptype_override != "Use tile default":
            if self.maptype_override == "Use tile settings":
                lat, lon = coord_from_sleepy_tilename(col, row, zoom)
                map_type = tile_db_service.get_tile_maptype(lat, lon)
            else:
                map_type = self.maptype_override
        idx = self._to_tile_id(row, col, map_type, zoom)

        log.debug(f"Get_tile: {idx}")
        with self.tc_lock:
            tile = self.tiles.get(idx)
            lat, lon = coord_from_sleepy_tilename(col, row, zoom)
            if not tile:
                self.misses += 1
                bump('tile_mem_miss')
                # Use target zoom level directly - much cleaner than offset calculations
                tile = Tile(
                    col, row, map_type, zoom, 
                    lat, lon,
                    cache_dir=self.cache_dir,
                    min_zoom=self.min_zoom,
                    max_zoom=self._get_target_zoom_level(zoom),
                )
                self.tiles[idx] = tile
                # New tile becomes MRU
                self._touch_tile(idx, tile)
                self.open_count[idx] = self.open_count.get(idx, 0) + 1
                if self.open_count[idx] > 1:
                    log.debug(f"Tile: {idx} opened for the {self.open_count[idx]} time.")
            elif tile.refs <= 0:
                # Only in this case would this cache have made a difference
                self.hits += 1
                bump('tile_mem_hits')

            tile.refs += 1
        if self.open_tiles_by_dsf.get((lat, lon)) is None:
            self.open_tiles_by_dsf[(lat, lon)] = 1
        else:
            self.open_tiles_by_dsf[(lat, lon)] += 1
        return tile

    def _close_tile(self, row, col, map_type, zoom):
        tile_id = self._to_tile_id(row, col, map_type, zoom)
        with self.tc_lock:
            t = self.tiles.get(tile_id)
            if not t:
                log.warning(f"Attmpted to close unknown tile {tile_id}!")
                return False

            t.refs -= 1

            if self.enable_cache: # and not t.should_close():
                log.debug(f"Cache enabled.  Delay tile close for {tile_id}")
                return True

            if t.refs <= 0:
                log.debug(f"No more refs for {tile_id} closing...")
                t = self.tiles.pop(tile_id)
                t.close()
                t = None
                del t
                lat, lon = coord_from_sleepy_tilename(col, row, zoom)
                self.open_tiles_by_dsf[(lat, lon)] -= 1
                if self.open_tiles_by_dsf[(lat, lon)] <= 0:
                    del self.open_tiles_by_dsf[(lat, lon)]
            else:
                log.debug(f"Still have {t.refs} refs for {tile_id}")

        return True

# ============================================================
# Module-level cleanup helpers
# ============================================================

"""Global TileCacher singleton used by all mounts"""
tile_cacher = TileCacher()

def shutdown():
    """Free network pools, worker threads and cached tiles to minimise RSS
    just before interpreter exit. Safe to call multiple times."""

    global chunk_getter

    # 1. Stop background download threads
    try:
        if chunk_getter is not None:
            chunk_getter.stop()
            chunk_getter = None
    except Exception as _err:
        log.debug(f"ChunkGetter stop error: {_err}")

    # 2. Iterate over every TileCacher instance still alive and flush
    #    its caches.  We avoid importing autoortho_fuse to prevent cycles; instead
    #    we search the GC list.
    import gc
    for obj in gc.get_objects():
        try:
            if isinstance(obj, TileCacher):
                with obj.tc_lock:
                    for tile in list(obj.tiles.values()):
                        tile.close()
                    obj.tiles.clear()
        except Exception:
            # Ignore any edge-case failures during shutdown
            pass

    try:
        if stats_batcher:
            stats_batcher.stop()
    except Exception:
        pass

    try:
        clear_process_memory_stat()
    except Exception:
        pass

    log.info("autoortho.getortho shutdown complete")<|MERGE_RESOLUTION|>--- conflicted
+++ resolved
@@ -1103,17 +1103,12 @@
             chunk_img = None
             if chunk_ready and chunk.data:
                 # We returned and have data!
-<<<<<<< HEAD
-                log.debug(f"GET_IMG: Ready and found chunk data.")
+                log.debug(f"GET_IMG(process_chunk(tid={threading.get_ident()})): Ready and found chunk data.")
                 try:
                     with _decode_sem:
                         chunk_img = AoImage.load_from_memory(chunk.data)
                 except Exception as _e:
                     log.debug(f"GET_IMG: load_from_memory failed for {chunk}: {_e}")
-=======
-                log.debug(f"GET_IMG(process_chunk(tid={threading.get_ident()})): Ready and found chunk data.")
-                chunk_img = AoImage.load_from_memory(chunk.data)
->>>>>>> 734d2b24
             elif mipmap < self.max_mipmap and not chunk_ready:
                 # Ran out of time, requesting mm below max.  Search for backup...
                 log.debug(f"GET_IMG(process_chunk(tid={threading.get_ident()})): Tile {self} not ready.  Try to find backup chunk.")
@@ -1127,22 +1122,16 @@
                 bump('retry_chunk_count')
                 chunk_ready = chunk.ready.wait(maxwait)
                 if chunk_ready and chunk.data:
-<<<<<<< HEAD
-                    log.debug(f"GET_IMG: Final retry for {chunk}, SUCCESS!")
+                    log.debug(f"GET_IMG(process_chunk(tid={threading.get_ident()})): Final retry for {chunk}, SUCCESS!")
                     try:
                         with _decode_sem:
                             chunk_img = AoImage.load_from_memory(chunk.data)
                     except Exception as _e:
                         log.debug(f"GET_IMG: load_from_memory failed on retry for {chunk}: {_e}")
-=======
-                    log.debug(f"GET_IMG(process_chunk(tid={threading.get_ident()})): Final retry for {chunk}, SUCCESS!")
-                    chunk_img = AoImage.load_from_memory(chunk.data)
->>>>>>> 734d2b24
 
             if not chunk_img:
                 log.debug(f"GET_IMG(process_chunk(tid={threading.get_ident()})): Empty chunk data.  Skip.")
                 bump('chunk_missing_count')
-<<<<<<< HEAD
             elif not chunk_img and chunk.data:
                 # Differentiate between decode failure and genuinely bad data
                 hdr = chunk.data[:8]
@@ -1150,8 +1139,6 @@
                     log.warning(f"GET_IMG: Non-JPEG data for {chunk}: HDR={hdr}")
                 else:
                     log.debug(f"GET_IMG: Decode failed for {chunk} despite JPEG header; likely transient resource pressure")
-=======
->>>>>>> 734d2b24
                 
             return (chunk, chunk_img, start_x, start_y)
         
