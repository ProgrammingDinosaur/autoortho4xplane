#!/usr/bin/env python3

import os
import sys
import time
import math
import tempfile
import platform
import threading

import subprocess
import collections

from io import BytesIO
from urllib.request import urlopen, Request
from queue import Queue, PriorityQueue, Empty
from functools import wraps, lru_cache

import pydds


import psutil
from PIL import Image

from aoconfig import CFG
from aostats import STATS

MEMTRACE = False

import logging
log = logging.getLogger(__name__)

#from memory_profiler import profile

def do_url(url, headers={}):
    req = Request(url, headers=headers)
    resp = urlopen(req, timeout=5)
    if resp.status != 200:
        raise Exception
    return resp.read()

MAPID = "s2cloudless-2020_3857"
MATRIXSET = "g"

##

import socket
import struct

##

# Track average fetch times
tile_fetch_times = {}
tile_averages = {
    20:-1,
    19:-1,
    18:-1,
    17:-1,
    16:-1,
    15:-1,
    14:-1,
    13:-1,
    12:-1
}
mm_fetch_times = {}
mm_averages = {
    0:-1,
    1:-1,
    2:-1,
    3:-1,
    4:-1,
}
mm_counts = {
    0:-1,
    1:-1,
    2:-1,
    3:-1,
    4:-1,
}
zl_counts = {}

def _gtile_to_quadkey(til_x, til_y, zoomlevel):
    """
    Translates Google coding of tiles to Bing Quadkey coding. 
    """
    quadkey=""
    temp_x=til_x
    temp_y=til_y    
    for step in range(1,zoomlevel+1):
        size=2**(zoomlevel-step)
        a=temp_x//size
        b=temp_y//size
        temp_x=temp_x-a*size
        temp_y=temp_y-b*size
        quadkey=quadkey+str(a+2*b)
    return quadkey

def locked(fn):
    @wraps(fn)
    def wrapped(self, *args, **kwargs):
        #result = fn(self, *args, **kwargs)
        with self._lock:
            result = fn(self, *args, **kwargs)
        return result
    return wrapped

class Getter(object):
    queue = None 
    workers = None
    WORKING = False

    def __init__(self, num_workers):
        
        self.count = 0
        self.queue = PriorityQueue()
        self.workers = []
        self.WORKING = True
        self.localdata = threading.local()

        for i in range(num_workers):
            t = threading.Thread(target=self.worker, args=(i,), daemon=True)
            t.start()
            self.workers.append(t)

        #self.stat_t = t = threading.Thread(target=self.show_stats, daemon=True)
        #self.stat_t.start()


    def stop(self):
        self.WORKING = False
        for t in self.workers:
            t.join()
        self.stat_t.join()

    def worker(self, idx):
        global STATS
        self.localdata.idx = idx
        while self.WORKING:
            try:
                obj, args, kwargs = self.queue.get(timeout=5)
                #log.debug(f"Got: {obj} {args} {kwargs}")
            except Empty:
                #log.debug(f"timeout, continue")
                #log.info(f"Got {self.counter}")
                continue

            #STATS.setdefault('count', 0) + 1
            STATS['count'] = STATS.get('count', 0) + 1


            try:
                if not self.get(obj, *args, **kwargs):
                    log.warning(f"Failed getting: {obj} {args} {kwargs}, re-submit.")
                    self.submit(obj, *args, **kwargs)
            except Exception as err:
                log.error(f"ERROR {err} getting: {obj} {args} {kwargs}, re-submit.")
                self.submit(obj, *args, **kwargs)

    def get(obj, *args, **kwargs):
        raise NotImplementedError

    def submit(self, obj, *args, **kwargs):
        self.queue.put((obj, args, kwargs))

    def show_stats(self):
        while self.WORKING:
            log.info(f"{self.__class__.__name__} got: {self.count}")
            time.sleep(10)
        log.info(f"Exiting {self.__class__.__name__} stat thread.  Got: {self.count} total")


class ChunkGetter(Getter):
    def get(self, obj, *args, **kwargs):
        if obj.ready.is_set():
            log.info(f"{obj} already retrieved.  Exit")
            return True

        kwargs['idx'] = self.localdata.idx
        #log.debug(f"{obj}, {args}, {kwargs}")
        return obj.get(*args, **kwargs)

chunk_getter = ChunkGetter(64)

#class TileGetter(Getter):
#    def get(self, obj, *args, **kwargs):
#        log.debug(f"{obj}, {args}, {kwargs}")
#        return obj.get(*args)
#
#tile_getter = TileGetter(8)

log.info(f"chunk_getter: {chunk_getter}")
#log.info(f"tile_getter: {tile_getter}")


class Chunk(object):
    col = -1
    row = -1
    source = None
    chunk_id = ""
    priority = 0
    width = 256
    height = 256
    cache_dir = 'cache'
    
    attempt = 0

    starttime = 0
    fetchtime = 0

    ready = None
    data = None
    img = None

    serverlist=['a','b','c','d']

    def __init__(self, col, row, maptype, zoom, priority=0, cache_dir='.cache'):
        self.col = col
        self.row = row
        self.zoom = zoom
        self.maptype = maptype
        self.cache_dir = cache_dir
        
        # Hack override maptype
        #self.maptype = "BI"

        if not priority:
            self.priority = zoom
        self.chunk_id = f"{col}_{row}_{zoom}_{maptype}"
        self.ready = threading.Event()
        self.ready.clear()
        if maptype == "Null":
            self.maptype = "EOX"

        if not os.path.exists(self.cache_dir):
            os.makedirs(self.cache_dir)

        self.cache_path = os.path.join(self.cache_dir, f"{self.chunk_id}.jpg")

    def __lt__(self, other):
        return self.priority < other.priority

    def __repr__(self):
        return f"Chunk({self.col},{self.row},{self.maptype},{self.zoom},{self.priority})"

    def get_cache(self):
        global STATS
        if os.path.isfile(self.cache_path):
            STATS['chunk_hit'] = STATS.get('chunk_hit', 0) + 1
            with open(self.cache_path, 'rb') as h:
                self.data = h.read()
            return True
        else:
            STATS['chunk_miss'] = STATS.get('chunk_miss', 0) + 1
            return False

    def save_cache(self):
        with open(self.cache_path, 'wb') as h:
            h.write(self.data)

    def get(self, idx=0):
        #log.debug(f"Getting {self}") 

        if self.get_cache():
            self.ready.set()
            return True

        if not self.starttime:
            self.startime = time.time()

        server_num = idx%(len(self.serverlist))
        server = self.serverlist[server_num]
        quadkey = _gtile_to_quadkey(self.col, self.row, self.zoom)

        # Hack override maptype
        #maptype = "ARC"

        MAPTYPES = {
            "EOX": f"https://{server}.s2maps-tiles.eu/wmts/?layer={MAPID}&style=default&tilematrixset={MATRIXSET}&Service=WMTS&Request=GetTile&Version=1.0.0&Format=image%2Fjpeg&TileMatrix={self.zoom}&TileCol={self.col}&TileRow={self.row}",
            "BI": f"http://r{server_num}.ortho.tiles.virtualearth.net/tiles/a{quadkey}.jpeg?g=136",
            #"GO2": f"http://khms{server_num}.google.com/kh/v=934?x={self.col}&y={self.row}&z={self.zoom}",
            "ARC": f"http://services.arcgisonline.com/ArcGIS/rest/services/World_Imagery/MapServer/tile/{self.zoom}/{self.row}/{self.col}",
            "NAIP": f"http://naip.maptiles.arcgis.com/arcgis/rest/services/NAIP/MapServer/tile/{self.zoom}/{self.row}/{self.col}",
            "USGS": f"https://basemap.nationalmap.gov/arcgis/rest/services/USGSImageryOnly/MapServer/tile/{self.zoom}/{self.row}/{self.col}",
            "FIREFLY": f"https://fly.maptiles.arcgis.com/arcgis/rest/services/World_Imagery_Firefly/MapServer/tile/{self.zoom}/{self.row}/{self.col}"
        }
        url = MAPTYPES[self.maptype.upper()]
        #log.debug(f"{self} getting {url}")
        header = {
                "user-agent": "curl/7.68.0"
        }
        
        time.sleep((self.attempt/10))
        self.attempt += 1

        req = Request(url, headers=header)
        resp = 0
        try:
            resp = urlopen(req, timeout=5)
            if resp.status != 200:
                log.warning(f"Failed with status {resp.status} to get chunk {self} on server {server}.")
                return False
            self.data = resp.read()
            STATS['bytes_dl'] = STATS.get('bytes_dl', 0) + len(self.data)
        except Exception as err:
            log.warning(f"Failed to get chunk {self} on server {server}. Err: {err}")
            return False
        finally:
            if resp:
                resp.close()

        self.fetchtime = time.time() - self.starttime

        self.save_cache()
        self.ready.set()
        return True

    def close(self):
        self.data = None
        #self.img.close()
        #del(self.img)


class Tile(object):
    row = -1
    col = -1
    maptype = None
    zoom = -1
    min_zoom = 12
    width = 16
    height = 16

    max_mipmap = 4

    priority = -1
    #tile_condition = None
    _lock = None
    ready = None 

    chunks = None
    cache_file = None
    dds = None

    refs = None

    def __init__(self, col, row, maptype, zoom, min_zoom=0, priority=0, cache_dir=None):
        self.row = int(row)
        self.col = int(col)
        self.maptype = maptype
        self.zoom = int(zoom)
        self.chunks = {}
        self.cache_file = (-1, None)
        self.ready = threading.Event()
        self._lock = threading.RLock()
        self.refs = 0

        self.bytes_read = 0
        self.lowest_offset = 99999999


        #self.tile_condition = threading.Condition()
        if min_zoom:
            self.min_zoom = int(min_zoom)

        if cache_dir:
            self.cache_dir = cache_dir
        else:
            self.cache_dir = CFG.paths.cache_dir
        
        # Hack override maptype
        #self.maptype = "BI"

        #self._find_cached_tiles()
        self.ready.clear()
        
        #self._find_cache_file()

        if not priority:
            self.priority = zoom

        if not os.path.isdir(self.cache_dir):
            os.makedirs(self.cache_dir)

        if CFG.pydds.compressor.upper() == "ISPC":
            use_ispc=True
        else:
            use_ispc=False

        self.dds = pydds.DDS(self.width*256, self.height*256, ispc=use_ispc,
                dxt_format=CFG.pydds.format)
        self.id = f"{row}_{col}_{maptype}_{zoom}"

    def __lt__(self, other):
        return self.priority < other.priority

    def __repr__(self):
        return f"Tile({self.col}, {self.row}, {self.maptype}, {self.zoom}, {self.min_zoom}, {self.cache_dir})"

    @locked
    def _create_chunks(self, quick_zoom=0):
        col, row, width, height, zoom, zoom_diff = self._get_quick_zoom(quick_zoom)

        if not self.chunks.get(zoom):
            self.chunks[zoom] = []

            for r in range(row, row+height):
                for c in range(col, col+width):
                    #chunk = Chunk(c, r, self.maptype, zoom, priority=self.priority)
                    chunk = Chunk(c, r, self.maptype, zoom, cache_dir=self.cache_dir)
                    self.chunks[zoom].append(chunk)

    def _find_cache_file(self):
        #with self.tile_condition:
        with self.tile_lock:
            for z in range(self.zoom, (self.min_zoom-1), -1):
                cache_file = os.path.join(self.cache_dir, f"{self.row}_{self.col}_{self.maptype}_{self.zoom}_{z}.dds")
                if os.path.exists(cache_file):
                    log.info(f"Found cache for {cache_file}...")
                    self.cache_file = (z, cache_file)
                    self.ready.set()
                    return

        #log.info(f"No cache found for {self}!")


    def _get_quick_zoom(self, quick_zoom=0):
        if quick_zoom:
            # Max difference in steps this tile can support
            max_diff = min((self.zoom - int(quick_zoom)), self.max_mipmap)
            # Minimum zoom level allowed
            min_zoom = max((self.zoom - max_diff), self.min_zoom)
            
            # Effective zoom level we will use 
            quick_zoom = max(int(quick_zoom), min_zoom)

            # Effective difference in steps we will use
            zoom_diff = min((self.zoom - int(quick_zoom)), self.max_mipmap)

            col = int(self.col/pow(2,zoom_diff))
            row = int(self.row/pow(2,zoom_diff))
            width = int(self.width/pow(2,zoom_diff))
            height = int(self.height/pow(2,zoom_diff))
            zoom = int(quick_zoom)
        else:
            col = self.col
            row = self.row
            width = self.width
            height = self.height
            zoom = self.zoom
            zoom_diff = 0

        return (col, row, width, height, zoom, zoom_diff)


    def fetch(self, quick_zoom=0, background=False):
        self._create_chunks(quick_zoom)
        col, row, width, height, zoom, zoom_diff = self._get_quick_zoom(quick_zoom)

        for chunk in self.chunks[zoom]:
            chunk_getter.submit(chunk)

        for chunk in self.chunks[zoom]:
            ret = chunk.ready.wait()
            if not ret:
                log.error("Failed to get chunk.")

        return True
   

    def write_cache_tile(self, quick_zoom=0):

        col, row, width, height, zoom, zoom_diff = self._get_quick_zoom(quick_zoom)

        outfile = os.path.join(self.cache_dir, f"{self.row}_{self.col}_{self.maptype}_{self.zoom}_{zoom}.dds")

        new_im = Image.new('RGBA', (256*width,256*height), (250,250,250))
        try:
            for chunk in self.chunks[zoom]:
                ret = chunk.ready.wait()
                if not ret:
                    log.error("Failed to get chunk")

                start_x = int((chunk.width) * (chunk.col - col))
                start_y = int((chunk.height) * (chunk.row - row))
                #end_x = int(start_x + chunk.width)
                #end_y = int(start_y + chunk.height)

                new_im.paste(
                    Image.open(BytesIO(chunk.data)).convert("RGBA"),
                    (
                        start_x,
                        start_y
                    )
                )

            self.ready.clear()
            #pydds.to_dds(new_im, outfile)
            self.dds.gen_mipmaps(new_im)
            self.dds.write(outfile)
        except:
            #log.error(f"Error detected for {self} {outfile}, remove possibly corrupted files.")
            #os.remove(outfile)
            raise
        finally:
            log.debug("Done")
            new_im.close()

        log.info(f"Done writing {outfile}")
        self.ready.set()


    def __get(self, quick_zoom=0, background=False):
        # Deprecated method
        
        self.ready.clear()
        zoom = int(quick_zoom) if quick_zoom else self.zoom

        #if self.cache_file[0] < zoom:
        log.info(f"Will get tile")
        start_time = time.time()
        #with self.tile_condition:
        with self._lock:
            self.fetch(quick_zoom, background)
            self.write_cache_tile(quick_zoom)
        end_time = time.time()
        tile_time = end_time - start_time
        log.info(f"Retrieved tile cachefile: {self.cache_file} in {tile_time} seconds.")
        tile_fetch_times.setdefault(zoom, collections.deque(maxlen=10)).append(tile_time)
        tile_averages[zoom] = sum(tile_fetch_times.get(zoom))/len(tile_fetch_times.get(zoom))      
        log.info(f"Fetch times: {tile_averages}")

        self._find_cache_file()
        return self.cache_file[1]


    def find_mipmap_pos(self, offset):
        for m in self.dds.mipmap_list:
            if offset < m.endpos:
                return m.idx
        return self.dds.mipmap_list[-1].idx

    def get_bytes(self, offset, length):

        mipmap = self.find_mipmap_pos(offset)
        log.debug(f"Get_bytes for mipmap {mipmap} ...")
        if mipmap > 4:
            # Just get the entire mipmap
            self.get_mipmap(4)
            return True

        # Exit if already retrieved
        if self.dds.mipmap_list[mipmap].retrieved:
            log.debug(f"We already have mipmap {mipmap} for {self}")
            return True

        mm = self.dds.mipmap_list[mipmap]
        if length >= mm.length:
            self.get_mipmap(mipmap)
            return True
        
        log.debug(f"Retrieving {length} bytes from mipmap {mipmap} offset {offset}")

        if CFG.pydds.format == "BC1":
            bytes_per_row = 524288 >> mipmap
        else:
            bytes_per_row = 1048576 >> mipmap

        rows_per_mipmap = 16 >> mipmap

        # how deep are we in a mipmap
        mm_offset = max(0, offset - self.dds.mipmap_list[mipmap].startpos)
        log.debug(f"MM_offset: {mm_offset}  Offset {offset}.  Startpos {self.dds.mipmap_list[mipmap]}")
    
        if CFG.pydds.format == "BC1":
            # Calculate which row 'offset' is in
            startrow = mm_offset >> (19 - mipmap)
            # Calculate which row 'offset+length' is in
            endrow = (mm_offset + length) >> (19 - mipmap)
        else:  
            # Calculate which row 'offset' is in
            startrow = mm_offset >> (20 - mipmap)
            # Calculate which row 'offset+length' is in
            endrow = (mm_offset + length) >> (20 - mipmap)

        log.debug(f"Startrow: {startrow} Endrow: {endrow}")
        
        new_im = self.get_img(mipmap, startrow, endrow)
        if not new_im:
            log.debug("No updates, so no image generated")
            return True

        self.ready.clear()
        #log.info(new_im.size)
        
        start_time = time.time()

        # Only attempt partial compression from mipmap start
        if offset == 0:
            compress_len = length
            #compress_len = length - 128
        else:
            compress_len = 0

        try:
            self.dds.gen_mipmaps(new_im, mipmap, 1, compress_len)
        finally:
            new_im.close()

        # We haven't fully retrieved so unset flag
        log.debug(f"UNSETTING RETRIEVED! {self}")
        self.dds.mipmap_list[mipmap].retrieved = False
        end_time = time.time()
        self.ready.set()

        if compress_len:
            STATS['partial_mm'] = STATS.get('partial_mm', 0) + 1
            tile_time = end_time - start_time
            mm_counts[f"p{mipmap}"] = mm_counts.get(f"p{mipmap}", 0) + 1
            mm_fetch_times.setdefault(f"p{mipmap}", collections.deque(maxlen=25)).append(tile_time)
            mm_averages[f"p{mipmap}"] = round(sum(mm_fetch_times.get(f"p{mipmap}"))/len(mm_fetch_times.get(f"p{mipmap}")), 2)
            STATS['mm_averages'] = mm_averages

        return True

    def read_dds_bytes(self, offset, length):
        log.debug(f"READ DDS BYTES: {offset} {length}")
       
        if offset > 0 and offset < self.lowest_offset:
            self.lowest_offset = offset

        mm_idx = self.find_mipmap_pos(offset)
        mipmap = self.dds.mipmap_list[mm_idx]

        if offset == 0:
            # If offset = 0, read the header
            log.debug("READ_DDS_BYTES: Read header")
            self.get_bytes(0, length)
        #elif offset < 32768:
        elif offset < 65536:
        #elif offset < 131072:
        #elif offset < 262144:
        #elif offset < 1048576:
<<<<<<< HEAD
        #elif offset < 4194304:
        #elif offset < 4500000:
        #    # How far into mipmap 0 do we go before just getting the whole thing
            log.debug("TILE: Middle of mipmap 0")
=======
            # How far into mipmap 0 do we go before just getting the whole thing
            log.debug("READ_DDS_BYTES: Middle of mipmap 0")
>>>>>>> 3c53fbde
            self.get_bytes(0, length + offset)
        elif (offset + length) < mipmap.endpos:
            # Total length is within this mipmap.  Make sure we have it.
            log.debug(f"READ_DDS_BYTES: Detected middle read for mipmap {mipmap.idx}")
            if not mipmap.retrieved:
                log.debug(f"READ_DDS_BYTES: Retrieve {mipmap.idx}")
                self.get_mipmap(mipmap.idx)
        else:
            log.debug(f"READ_DDS_BYTES: Start before this mipmap {mipmap.idx}")
            # We already know we start before the end of this mipmap
            # We must extend beyond the length.
            
            # Get bytes prior to this mipmap
            self.get_bytes(offset, length)

            # Get the entire next mipmap
            self.get_mipmap(mm_idx + 1)
        
        self.bytes_read += length
        # Seek and return data
        self.dds.seek(offset)
        return self.dds.read(length)



    def write(self):
        outfile = os.path.join(self.cache_dir, f"{self.row}_{self.col}_{self.maptype}_{self.zoom}_{self.zoom}.dds")
        self.ready.clear()
        self.dds.write(outfile)
        self.ready.set()
        return outfile

    def get_header(self):
        outfile = os.path.join(self.cache_dir, f"{self.row}_{self.col}_{self.maptype}_{self.zoom}_{self.zoom}.dds")
        
        self.ready.clear()
        self.dds.write(outfile)
        self.ready.set()
        return outfile

    @locked
    def get_img(self, mipmap, startrow=0, endrow=None):
        #
        # Get an image for a particular mipmap
        #

        # Get effective zoom
        zoom = self.zoom - mipmap
        log.debug(f"GET_IMG: Default zoom: {self.zoom}, Requested Mipmap: {mipmap}, Requested mipmap zoom: {zoom}")
        col, row, width, height, zoom, mipmap = self._get_quick_zoom(zoom)
        log.debug(f"Will use:  Zoom: {zoom},  Mipmap: {mipmap}")

    
        log.debug(f"GET_IMG: MM List before { {x.idx:x.retrieved for x in self.dds.mipmap_list} }")
        if self.dds.mipmap_list[mipmap].retrieved:
            log.debug(f"GET_IMG: We already have mipmap {mipmap} for {self}")
            return

        startchunk = 0
        endchunk = None
        # Determine start and end chunk
        chunks_per_row = 16 >> mipmap
        if startrow:
            startchunk = startrow * chunks_per_row
        if endrow is not None:
            endchunk = (endrow * chunks_per_row) + chunks_per_row


        self._create_chunks(zoom)
        chunks = self.chunks[zoom][startchunk:endchunk]
        log.debug(f"Start chunk: {startchunk}  End chunk: {endchunk}  Chunklen {len(self.chunks[zoom])}")

        log.debug(f"GET_IMG: {self} : Retrieve mipmap for ZOOM: {zoom} MIPMAP: {mipmap}")
        data_updated = False
        log.debug(f"GET_IMG: {self} submitting chunks.")
        for chunk in chunks:
            if not chunk.ready.is_set():
                #log.info(f"SUBMIT: {chunk}")
                chunk.priority = self.min_zoom - mipmap 
                chunk_getter.submit(chunk)
                data_updated = True

        # We've already determined this mipmap is not marked as 'retrieved' so we should create 
        # a new image, regardless here.
        #if not data_updated:
        #    log.info("No updates to chunks.  Exit.")
        #    return False

        #outfile = os.path.join(self.cache_dir, f"{self.row}_{self.col}_{self.maptype}_{self.zoom}_{self.zoom}.dds")
        #new_im = Image.new('RGBA', (256*width,256*height), (250,250,250))
        log.debug(f"GET_IMG: Create new image: Zoom: {self.zoom} | {(256*width, 256*height)}")
        new_im = Image.new('RGBA', (256*width,256*height), (0,0,0))
        #log.info(f"NUM CHUNKS: {len(chunks)}")
        for chunk in chunks:
            ret = chunk.ready.wait()
            if not ret:
                log.error("Failed to get chunk.")
            
            start_x = int((chunk.width) * (chunk.col - col))
            start_y = int((chunk.height) * (chunk.row - row))

            new_im.paste(
                Image.open(BytesIO(chunk.data)).convert("RGBA"),
                (
                    start_x,
                    start_y
                )
            )
       
        log.debug(f"GET_IMG: DONE!  IMG created {new_im}")
        return new_im


    #@profile
    @locked
    def get_mipmap(self, mipmap=0):
        #
        # Protect this method to avoid simultaneous threads attempting mm builds at the same time.
        # Otherwise we risk contention such as waiting get_img call attempting to build an image as 
        # another thread closes chunks.
        #

        log.debug(f"GET_MIPMAP: {self}")

        if mipmap > self.max_mipmap:
            mipmap = self.max_mipmap

        # We can have multiple threads wait on get_img ...
        log.debug(f"GET_MIPMAP: Next call is get_img which may block!.............")
        new_im = self.get_img(mipmap)
        if not new_im:
            log.debug("GET_MIPMAP: No updates, so no image generated")
            return True

        self.ready.clear()
        start_time = time.time()
        try:
            #self.dds.gen_mipmaps(new_im, mipmap) 
            if mipmap == 0:
                self.dds.gen_mipmaps(new_im, mipmap, 1) 
            else:
                self.dds.gen_mipmaps(new_im, mipmap) 
        finally:
            new_im.close()

        end_time = time.time()
        self.ready.set()

        zoom = self.zoom - mipmap
        tile_time = end_time - start_time
        mm_counts[mipmap] = mm_counts.get(mipmap, 0) + 1
        mm_fetch_times.setdefault(mipmap, collections.deque(maxlen=25)).append(tile_time)
        mm_averages[mipmap] = round(sum(mm_fetch_times.get(mipmap))/len(mm_fetch_times.get(mipmap)), 2)
        

        #log.info(f"Compress MM {mipmap} for ZL {zoom} in {tile_time} seconds")
        #log.info(f"Average compress times: {mm_averages}")
        #log.info(f"MM counts: {mm_counts}")
        STATS['mm_counts'] = mm_counts
        STATS['mm_averages'] = mm_averages

        if mipmap == 0:
            log.debug("GET_MIPMAP: Will close all chunks.")
            for z,chunks in self.chunks.items():
                for chunk in chunks:
                    chunk.close()
            self.chunks = {}
                    #del(chunk.data)
                    #del(chunk.img)
        #return outfile
        log.debug("Results:")
        log.debug(self.dds.mipmap_list)
        return True


    def should_close(self):
        if self.dds.mipmap_list[0].retrieved:
            if self.bytes_read < self.dds.mipmap_list[0].length:
                log.warning(f"TILE: {self} retrieved mipmap 0, but only read {self.bytes_read}. Lowest offset: {self.lowest_offset}")
                return False
            else:
                #log.info(f"TILE: {self} retrieved mipmap 0, full read of mipmap! {self.bytes_read}.")
                return True
        else:
            return True


    def close(self):
        log.debug(f"Closing {self}")

        if self.dds.mipmap_list[0].retrieved:
            if self.bytes_read < self.dds.mipmap_list[0].length:
                log.warning(f"TILE: {self} retrieved mipmap 0, but only read {self.bytes_read}. Lowest offset: {self.lowest_offset}")
            else:
                log.debug(f"TILE: {self} retrieved mipmap 0, full read of mipmap! {self.bytes_read}.")


        if self.refs > 0:
            log.warning(f"TILE: Trying to close, but has refs: {self.refs}")
            return

        for chunks in self.chunks.values():
            for chunk in chunks:
                chunk.close()
        self.chunks = {}
        


class CacheFile(object):
    file_condition = threading.Condition()
    path = None

    # EMPTY, WRITING, READY
    state = None


class Map(object):

    tiles = []

    def __init__(self, cache_dir="./cache"):
        self.cache_dir = cache_dir

    def get_tiles(self, col, row, maptype, zoom, quick_zoom=0, background=False):
        t = Tile(col, row, maptype, zoom, cache_dir=self.cache_dir) 

        if background:
            tile_getter.submit(t, quick_zoom)
            self.tiles.append(t)
            ret = True
        else:
            ret = t.get(quick_zoom)
        return ret


class TileCacher(object):
    tiles = {}

    hits = 0
    misses = 0

<<<<<<< HEAD
    enable_cache = True
=======
    enable_cache = False
>>>>>>> 3c53fbde
    cache_mem_lim = pow(2,30) * 2
    cache_tile_lim = 100

    open_count = {}
    
    def __init__(self, cache_dir='.cache'):
        if MEMTRACE:
            tracemalloc.start()

        self.maptype_override = CFG.autoortho.maptype_override
        if self.maptype_override:
            log.info(f"Maptype override set to {self.maptype_override}")
        else:
            log.info(f"Maptype override not set, will use default.")
        log.info(f"Will use Compressor: {CFG.pydds.compressor}")
        self.tc_lock = threading.RLock()
        
        self.cache_dir = CFG.paths.cache_dir
        log.info(f"Cache dir: {self.cache_dir}")
        self.min_zoom = CFG.autoortho.min_zoom

        self.clean_t = threading.Thread(target=self.clean, daemon=True)
        self.clean_t.start()

        if platform.system() == 'Windows':
            # Windows doesn't handle FS cache the same way so enable here.
            self.enable_cache = True

    def _to_tile_id(self, row, col, map_type, zoom):
        if self.maptype_override:
            map_type = self.maptype_override
        tile_id = f"{row}_{col}_{map_type}_{zoom}"
        return tile_id

    def show_stats(self):
        process = psutil.Process(os.getpid())
        cur_mem = process.memory_info().rss
        if self.enable_cache:
            log.info(f"TILE CACHE:  MISS: {self.misses}  HIT: {self.hits}")
        log.info(f"NUM OPEN TILES: {len(self.tiles)}.  TOTAL MEM: {cur_mem//1048576} MB")

    def clean(self):
        log.info(f"Started tile clean thread.  Mem limit {self.cache_mem_lim}")
        while True:
            process = psutil.Process(os.getpid())
            cur_mem = process.memory_info().rss

            self.show_stats()
            time.sleep(15)
            
            if not self.enable_cache:
                continue

            while len(self.tiles) >= self.cache_tile_lim and cur_mem > self.cache_mem_lim:
                log.info("Hit cache limit.  Remove oldest 20")
                with self.tc_lock:
                    for i in list(self.tiles.keys())[:20]:
                        t = self.tiles.get(i)
                        if t.refs <= 0:
                            t = self.tiles.pop(i)
                            t.close()
                            t = None
                            del(t)
                cur_mem = process.memory_info().rss


            if MEMTRACE:
                snapshot = tracemalloc.take_snapshot()
                top_stats = snapshot.statistics('lineno')

                log.info("[ Top 10 ]")
                for stat in top_stats[:10]:
                        log.info(stat)

            time.sleep(15)

    def _get_tile(self, row, col, map_type, zoom):
        
        idx = self._to_tile_id(row, col, map_type, zoom)
        with self.tc_lock:
            tile = self.tiles.get(idx)
            if not tile:
                tile = self._open_tile(row, col, map_type, zoom)
        return tile

    def _open_tile(self, row, col, map_type, zoom):
        if self.maptype_override:
            map_type = self.maptype_override
        idx = self._to_tile_id(row, col, map_type, zoom)

        log.debug(f"Get_tile: {idx}")
        with self.tc_lock:
            tile = self.tiles.get(idx)
            if not tile:
                self.misses += 1
                tile = Tile(col, row, map_type, zoom, 
                    cache_dir = self.cache_dir,
                    min_zoom = self.min_zoom)
                self.tiles[idx] = tile
                self.open_count[idx] = self.open_count.get(idx, 0) + 1
                if self.open_count[idx] > 1:
                    log.debug(f"Tile: {idx} opened for the {self.open_count[idx]} time.")
            elif tile.refs <= 0:
                # Only in this case would this cache have made a difference
                self.hits += 1
                
            tile.refs += 1
        return tile

    
    def _close_tile(self, row, col, map_type, zoom):
        tile_id = self._to_tile_id(row, col, map_type, zoom)
        with self.tc_lock:
            t = self.tiles.get(tile_id)
            if not t:
                log.warning(f"Attmpted to close unknown tile {tile_id}!")
                return False

            t.refs -= 1

            if self.enable_cache and not t.should_close():
                log.debug(f"Cache enabled.  Delay tile close for {tile_id}")
                return True

            if t.refs <= 0:
                log.debug(f"No more refs for {tile_id} closing...")
                t = self.tiles.pop(tile_id)
                t.close()
                t = None
                del(t)
            else:
                log.debug(f"Still have {t.refs} refs for {tile_id}")

        return True<|MERGE_RESOLUTION|>--- conflicted
+++ resolved
@@ -635,19 +635,12 @@
             log.debug("READ_DDS_BYTES: Read header")
             self.get_bytes(0, length)
         #elif offset < 32768:
-        elif offset < 65536:
-        #elif offset < 131072:
+        #elif offset < 65536:
+        elif offset < 131072:
         #elif offset < 262144:
         #elif offset < 1048576:
-<<<<<<< HEAD
-        #elif offset < 4194304:
-        #elif offset < 4500000:
-        #    # How far into mipmap 0 do we go before just getting the whole thing
-            log.debug("TILE: Middle of mipmap 0")
-=======
             # How far into mipmap 0 do we go before just getting the whole thing
             log.debug("READ_DDS_BYTES: Middle of mipmap 0")
->>>>>>> 3c53fbde
             self.get_bytes(0, length + offset)
         elif (offset + length) < mipmap.endpos:
             # Total length is within this mipmap.  Make sure we have it.
@@ -889,11 +882,7 @@
     hits = 0
     misses = 0
 
-<<<<<<< HEAD
-    enable_cache = True
-=======
     enable_cache = False
->>>>>>> 3c53fbde
     cache_mem_lim = pow(2,30) * 2
     cache_tile_lim = 100
 
