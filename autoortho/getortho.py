--- conflicted
+++ resolved
@@ -530,11 +530,8 @@
         return self.dds.mipmap_list[-1].idx
 
     def get_bytes(self, offset, length):
-<<<<<<< HEAD
-=======
 
         STATS['partial_mm'] = STATS.get('partial_mm', 0) + 1
->>>>>>> 8b7aa8b1
         mipmap = self.find_mipmap_pos(offset)
         log.debug(f"Get_bytes for mipmap {mipmap} ...")
         if mipmap > 4:
