--- conflicted
+++ resolved
@@ -22,11 +22,7 @@
 #def test_conv(inimg, outfile):
 #    conv.conv(inimg, outfile) 
 
-<<<<<<< HEAD
-def test_pydds(inimg, outfile, mmstart, mmend, ispc, clen=0):
-=======
-def test_pydds(inimg, outfile, mmstart, mmend, ispc, fmt='BC3'):
->>>>>>> 3c53fbde
+def test_pydds(inimg, outfile, mmstart, mmend, ispc, fmt='BC3', clen=0):
     #print(f"TESTING {inimg} {outfile} {mmstart} {mmend} {ispc}")
     dds = pydds.DDS(4096, 4096, ispc=ispc, dxt_format=fmt)
     #inimg = inimg.convert('RGBA')
@@ -62,18 +58,18 @@
 
     
     tests = [
-        ("PYDDS MM0 PART", "test_pydds(testimg_rgba, 'out.dds', 0, 0, True, 1048576)"),
-        ("PYDDS MM1 PART", "test_pydds(testimg_rgba, 'out.dds', 1, 0, True, 1048576)"),
-        ("PYDDS MM3 PART", "test_pydds(testimg_rgba, 'out.dds', 3, 0, True, 1048576)"),
-        ("PYDDS NOMM PART", "test_pydds(testimg_rgba, 'out.dds', 0, 1, True, 1048576)"),
+        ("PYDDS MM0 PART", "test_pydds(testimg_rgba, 'out.dds', 0, 0, True, clen=1048576)"),
+        ("PYDDS MM1 PART", "test_pydds(testimg_rgba, 'out.dds', 1, 0, True, clen=1048576)"),
+        ("PYDDS MM3 PART", "test_pydds(testimg_rgba, 'out.dds', 3, 0, True, clen=1048576)"),
+        ("PYDDS NOMM PART", "test_pydds(testimg_rgba, 'out.dds', 0, 1, True, clen=1048576)"),
         ("PYDDS MM0 STB", "test_pydds(testimg_rgba, 'out.dds', 0, 0, False)"),
         ("PYDDS MM1 STB", "test_pydds(testimg_rgba, 'out.dds', 1, 0, False)"),
         ("PYDDS MM3 STB", "test_pydds(testimg_rgba, 'out.dds', 3, 0, False)"),
         ("PYDDS NOMM STB", "test_pydds(testimg_rgba, 'out.dds', 0, 1, False)"),
-        ("PYDDS MM0 ISPC BC1", "test_pydds(testimg_rgba, 'out.dds', 0, 0, True, 'BC1')"),
-        ("PYDDS MM1 ISPC BC1", "test_pydds(testimg_rgba, 'out.dds', 1, 0, True, 'BC1')"),
-        ("PYDDS MM3 ISPC BC1", "test_pydds(testimg_rgba, 'out.dds', 3, 0, True, 'BC1')"),
-        ("PYDDS NOMM ISPC BC1", "test_pydds(testimg_rgba, 'out.dds', 0, 1, True, 'BC1')"),
+        ("PYDDS MM0 ISPC BC1", "test_pydds(testimg_rgba, 'out.dds', 0, 0, True, fmt='BC1')"),
+        ("PYDDS MM1 ISPC BC1", "test_pydds(testimg_rgba, 'out.dds', 1, 0, True, fmt='BC1')"),
+        ("PYDDS MM3 ISPC BC1", "test_pydds(testimg_rgba, 'out.dds', 3, 0, True, fmt='BC1')"),
+        ("PYDDS NOMM ISPC BC1", "test_pydds(testimg_rgba, 'out.dds', 0, 1, True, fmt='BC1')"),
         ("PYDDS MM0 ISPC BC3", "test_pydds(testimg_rgba, 'out.dds', 0, 0, True)"),
         ("PYDDS MM1 ISPC BC3", "test_pydds(testimg_rgba, 'out.dds', 1, 0, True)"),
         ("PYDDS MM3 ISPC BC3", "test_pydds(testimg_rgba, 'out.dds', 3, 0, True)"),
