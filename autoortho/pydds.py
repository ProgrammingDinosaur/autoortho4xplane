#!/usr/bin/env python

import os
import sys
from io import BytesIO
from binascii import hexlify
from ctypes import *
from PIL import Image
import platform
import threading

#from functools import lru_cache, cache

#from memory_profiler import profile
from aoconfig import CFG

import logging
log = logging.getLogger(__name__)

#_stb = CDLL("/usr/lib/x86_64-linux-gnu/libstb.so")
if platform.system().lower() == 'linux':
    print("Linux detected")
    _stb_path = os.path.join(os.path.dirname(os.path.realpath(__file__)),'lib','linux','lib_stb_dxt.so')
    _ispc_path = os.path.join(os.path.dirname(os.path.realpath(__file__)),'lib','linux','libispc_texcomp.so')
elif platform.system().lower() == 'windows':
    print("Windows detected")
    _stb_path = os.path.join(os.path.dirname(os.path.realpath(__file__)),'lib','windows','stb_dxt.dll')
    _ispc_path = os.path.join(os.path.dirname(os.path.realpath(__file__)),'lib','windows','ispc_texcomp.dll')
else:
    print("System is not supported")
    exit()

_stb = CDLL(_stb_path)
_ispc = CDLL(_ispc_path)

DDSD_CAPS = 0x00000001          # dwCaps/dwCaps2 is enabled. 
DDSD_HEIGHT = 0x00000002                # dwHeight is enabled. 
DDSD_WIDTH = 0x00000004                 # dwWidth is enabled. Required for all textures. 
DDSD_PITCH = 0x00000008                 # dwPitchOrLinearSize represents pitch. 
DDSD_PIXELFORMAT = 0x00001000   # dwPfSize/dwPfFlags/dwRGB/dwFourCC and such are enabled. 
DDSD_MIPMAPCOUNT = 0x00020000   # dwMipMapCount is enabled. Required for storing mipmaps. 
DDSD_LINEARSIZE = 0x00080000    # dwPitchOrLinearSize represents LinearSize. 
DDSD_DEPTH = 0x00800000                 # dwDepth is enabled. Used for 3D (Volume) Texture. 


STB_DXT_NORMAL = 0
STB_DXT_DITHER = 1
STB_DXT_HIGHQUAL = 2


# def do_compress(img):
# 
#     width, height = img.size
# 
#     if (width < 4 or width % 4 != 0 or height < 4 or height % 4 != 0):
#         log.debug("Compressed images must have dimensions that are multiples of 4.")
#         return None
# 
#     if img.mode == "RGB":
#         img = img.convert("RGBA")
#     
#     data = img.tobytes()
# 
#     is_rgba = True
#     blocksize = 16
# 
#     dxt_size = ((width+3) >> 2) * ((height+3) >> 2) * 16
#     outdata = create_string_buffer(dxt_size)
# 
#     _stb.compress_pixels.argtypes = (
#             c_char_p,
#             c_char_p, 
#             c_uint64, 
#             c_uint64, 
#             c_bool)
# 
#     result = _stb.compress_pixels(
#             outdata,
#             c_char_p(data),
#             c_uint64(width), 
#             c_uint64(height), 
#             c_bool(is_rgba))
# 
#     if not result:
#         log.debug("Failed to compress")
# 
#     return (dxt_size, outdata)
#
#def get_size(width, height):
#    return ((width+3) >> 2) * ((height+3) >> 2) * 16

class MipMap(object):
    def __init__(self, idx=0, startpos=0, endpos=0, length=0, retrieved=False, databuffer=None):
        self.idx = idx
        self.startpos = startpos
        self.endpos = endpos
        self.length = length
        self.retrieved = retrieved
        self.databuffer = databuffer
        #self.databuffer = BytesIO()

    def __repr__(self):
        return f"MipMap({self.idx}, {self.startpos}, {self.endpos}, {self.length}, {self.retrieved}, {self.databuffer})"


class rgba_surface(Structure):
    _fields_ = [
        ('data', c_char_p),
        ('width', c_uint32),
        ('height', c_uint32),
        ('stride', c_uint32)
    ]


class DDS(Structure):
    _fields_ = [
        ('magic', c_char * 4),
        ('size', c_uint32),
        ('flags', c_uint32),
        ('height', c_uint32),
        ('width', c_uint32),
        ('pitchOrLinearSize', c_uint32),
        ('depth', c_uint32),
        ('mipMapCount', c_uint32),
        ('reserved1', c_char * 44),
        ('pfSize', c_uint32),
        ('pfFlags', c_uint32),
        ('fourCC', c_char * 4),
        ('rgbBitCount', c_uint32),
        ('rBitMask', c_uint32),
        ('gBitMask', c_uint32),
        ('bBitMask', c_uint32),
        ('aBitMask', c_uint32),
        ('caps', c_uint32),
        ('caps2', c_uint32),
        ('reservedCaps', c_uint32 * 2),
        ('reserved2', c_uint32)
    ]


    def __init__(self, width, height, ispc=True, dxt_format="BC3"):
        self.magic = b"DDS "  
        self.size = 124
        self.flags = DDSD_CAPS | DDSD_HEIGHT | DDSD_WIDTH | DDSD_PIXELFORMAT | DDSD_MIPMAPCOUNT | DDSD_LINEARSIZE
        self.width = width
        self.height = height
        

        #self.reserved1 = b"pydds"
        self.pfSize = 32
        self.pfFlags = 0x4
<<<<<<< HEAD
        self.fourCC = b'DXT5'
        self.blocksize = 16 # DXT5
=======

        if dxt_format == 'BC3':
            self.fourCC = b'DXT5'
            self.blocksize = 16
        else:
            self.fourCC = b'DXT1'
            self.blocksize = 8
        
>>>>>>> 3c53fbde
        self.caps = 0x1000 | 0x400000
        self.mipMapCount = 0
       
        #self.mipmaps = []

        self.header = BytesIO()
                
        self.ispc = ispc        
        self.dxt_format = dxt_format
        self.mipmap_map = {}

        #[pow(2,x)*pow(2,x) for x in range(int(math.log(width,2)),1,-1) ]

        # List of tuples [(byte_position, retrieved_bool)]
        self.mipmap_list = []

        # https://learn.microsoft.com/en-us/windows/win32/direct3ddds/dds-header
        # pitchOrLinearSize is the total number of bytes in the top level texture for a compressed texture
        #self.pitchOrLinearSize = ((width+3) >> 2) * ((height+3) >> 2) * self.blocksize 
        self.pitchOrLinearSize = max(1, (width*height >> 4)) * self.blocksize

        self.position = 0
        self.pitchOrLinearSize = max(1, (width*height >> 4)) * self.blocksize

        curbytes = 128
        while True:
            mipmap = MipMap()
            mipmap.idx = self.mipMapCount
            mipmap.startpos = curbytes
            curbytes += max(1, (width*height >> 4)) * self.blocksize
<<<<<<< HEAD
            mipmap.length = curbytes - mipmap.startpos
            mipmap.endpos = mipmap.startpos + mipmap.length 
            self.mipMapCount += 1
            self.mipmap_list.append(mipmap)
 
            if (width == 1) and (height == 1):
                break
 
            if (width > 1):
                width = width >> 1
            if (height > 1):
                height = height >> 1

        # Size of all mipmaps: sum([pow(2,x)*pow(2,x) for x in range(12,1,-1) ])
        self.total_size = curbytes 
=======
            #if dxt_format == 'BC3':
            #    curbytes += width*height
            #else:
            #    curbytes += int((width*height)/2)
            mipmap.length = curbytes - mipmap.startpos
            mipmap.endpos = mipmap.startpos + mipmap.length 
            self.mipmap_list.append(mipmap)
            width = width >> 1
            height = height >> 1
            self.mipMapCount+=1
        # Size of all mipmaps: sum([pow(2,x)*pow(2,x) for x in range(12,1,-1) ])
        #self.pitchOrLinearSize = curbytes 
        self.total_size = curbytes
>>>>>>> 3c53fbde
        self.dump_header()

        for m in self.mipmap_list:
            log.debug(m)

        #log.debug(self.mipmap_list)
        log.debug(self.pitchOrLinearSize)
        #print(self.pitchOrLinearSize)
        log.debug(self.mipMapCount)

        self.lock = threading.Lock()
        self.ready = threading.Event()
        self.ready.clear()
   
        self.compress_count = 0

    def write(self, filename):
        #self.dump_header()
        with open(filename, 'wb') as h:
            h.write(self)
            log.debug(f"Wrote {h.tell()} bytes")
            for mipmap in self.mipmap_list:
                #if mipmap.retrieved:
                log.debug(f"Writing {mipmap.startpos}")
                h.seek(mipmap.startpos)
                if mipmap.databuffer is not None:
                    h.write(mipmap.databuffer.getbuffer())
                log.debug(f"Wrote {h.tell()-mipmap.startpos} bytes")

            # Make sure we complete the full file size
            mipmap = self.mipmap_list[-1]
            if not mipmap.retrieved:
<<<<<<< HEAD
                #h.seek(self.pitchOrLinearSize+126)
=======
>>>>>>> 3c53fbde
                h.seek(self.total_size - 2)
                h.write(b'x\00')


    def tell(self):
        return self.position

    def seek(self, offset):
        log.debug(f"SEEK: {offset}")
        self.position = offset

    def read(self, length):
        log.debug(f"PYDDS: READ: {self.position} {length} bytes")

        outdata = b''

        if self.position < 128:
            log.debug("Read the header")
            outdata = self.header.getvalue()
            self.position = 128
            length -= 128

        for mipmap in self.mipmap_list:
           
            #if mipmap.databuffer is None:
            #    continue

            if mipmap.endpos > self.position >= mipmap.startpos:
                #
                # Requested read starts before end of this mipmap and before or equal to the starting position
                #
                log.debug(f"PYDDS: We are reading from mipmap {mipmap.idx}")
                
                log.debug(f"PYDDS: {mipmap} , Pos: {self.position} , Len: {length}")
                # Get position in mipmap
                mipmap_pos = self.position - mipmap.startpos
                #remaining_mipmap_len = mipmap.length - mipmap_pos
                remaining_mipmap_len = mipmap.endpos - self.position

                log.debug(f"Len: {length}, remain: {remaining_mipmap_len}, mipmap_pos {mipmap_pos}")
                if length <= remaining_mipmap_len: 
                    #
                    # Mipmap has more than enough remaining length for request
                    # ~We have remaining length in current mipmap~
                    #
                    if mipmap.databuffer is None:
                        log.debug(f"PYDDS: No buffer for {mipmap.idx}!")
                        #data = b''
                        data = b'\x88' * length
                        log.debug(f"PYDDS: adding to outdata {remaining_mipmap_len} bytes for {mipmap.idx}.")
                    else:
                        log.debug("We have a mipmap and adequated remaining length")
                        mipmap.databuffer.seek(mipmap_pos)
                        data = mipmap.databuffer.read(length)
                        ret_len = length - len(data)
                        if ret_len != 0:
                            # This should be impossible
                            log.error(f"PYDDS  Didn't retrieve full length.  Fill empty bytes.  This is not good! mmpos: {mipmap_pos} retlen: {ret_len} reqlen: {length} mm:{mipmap.idx}")
                            data += b'\xFF' * ret_len
                                
                    outdata += data
                    self.position += length
                    break

                elif length > remaining_mipmap_len:
                    #
                    # Requested length is greater than what's available in this mipmap
                    #
                    log.debug(f"PYDDS: In mipmap {mipmap.idx} not enough length")

                    #if not mipmap.retrieved:
                    if mipmap.databuffer is None:
                        # 
                        # Mipmap not fully retrieved.  Mimpamp buffer may exist for partially retreived mipmap 0, but
                        # we *must* make sure the full size is available.
                        # 
                        #log.warning(f"PYDDS: No buffer for {mipmap.idx}, Attempt to fill {remaining_mipmap_len} bytes")
                        log.debug(f"PYDDS: No buffer for {mipmap.idx}!")
                        #data = b''
                        data = b'\x88' * remaining_mipmap_len
                        log.debug(f"PYDDS: adding to outdata {remaining_mipmap_len} bytes for {mipmap.idx}.")
                    else:    
                        # Mipmap is retrieved
                        mipmap.databuffer.seek(mipmap_pos)
                        data = mipmap.databuffer.read(remaining_mipmap_len)
                    
                    # Make sure we retrieved all the expected data from the mipmap we can.
                    ret_len = remaining_mipmap_len - len(data)
                    if ret_len != 0:
                        log.error(f"PYDDS: ERROR! Didn't retrieve full length of mipmap for {mipmap.idx}!")
                        #log.error(f"PYDDS: Didn't retrieve full length.  Fill empty bytes {ret_len}")
                        # Pretty sure this causes visual corruption
                        #data += b'\x88' * ret_len

                    outdata += data

                    length -= remaining_mipmap_len
                    #self.position += remaining_mipmap_len
                    self.position = mipmap.endpos


        log.debug(f"PYDDS: END READ: At {self.position} returning {len(outdata)} bytes")
        return outdata


    def dump_header(self):
        self.header.seek(0)
        self.header.write(self)

    #@profile 
    def compress(self, width, height, data):
        # Compress width * height of data

        if (width < 4 or width % 4 != 0 or height < 4 or height % 4 != 0):
            log.debug(f"Compressed images must have dimensions that are multiples of 4. We got {width}x{height}")
            return None

<<<<<<< HEAD
        is_rgba = True
        
        dxt_size = ((width+3) >> 2) * ((height+3) >> 2) * self.blocksize
        outdata = create_string_buffer(dxt_size)
=======
>>>>>>> 3c53fbde
        
        #outdata = b'\x00'*dxt_size
        
        #bio.write(b'\x00'*dxt_size)
        #outdata = bio.getbuffer().tobytes()


        if self.ispc and self.dxt_format == "BC3":
            blocksize = 16
            dxt_size = ((width+3) >> 2) * ((height+3) >> 2) * blocksize
            outdata = create_string_buffer(dxt_size)
            #print(f"LEN: {len(outdata)}")
            s = rgba_surface()
            s.data = c_char_p(data)
            s.width = c_uint32(width)
            s.height = c_uint32(height)
            s.stride = c_uint32(width * 4)
            
            #print("Will do ispc")
            _ispc.CompressBlocksBC3.argtypes = (
                POINTER(rgba_surface),
                c_char_p
            )

            _ispc.CompressBlocksBC3(
                s, outdata
            )
            result = True
        elif self.ispc and self.dxt_format == "BC1":
            #print("BC1")
            blocksize = 8
            dxt_size = ((width+3) >> 2) * ((height+3) >> 2) * blocksize
            outdata = create_string_buffer(dxt_size)
            #print(f"LEN: {len(outdata)}")
        
            s = rgba_surface()
            s.data = c_char_p(data)
            s.width = c_uint32(width)
            s.height = c_uint32(height)
            s.stride = c_uint32(width * 4)
            
            #print("Will do ispc")
            _ispc.CompressBlocksBC1.argtypes = (
                POINTER(rgba_surface),
                c_char_p
            )

            _ispc.CompressBlocksBC1(
                s, outdata
            )
            result = True
        else:
            is_rgba = True
            #print("Will use stb")
            blocksize = 16
            dxt_size = ((width+3) >> 2) * ((height+3) >> 2) * blocksize
            outdata = create_string_buffer(dxt_size)

            #print(f"LEN: {len(outdata)}")
            _stb.compress_pixels.argtypes = (
                    c_char_p,
                    c_char_p, 
                    c_uint64, 
                    c_uint64, 
                    c_bool)

            result = _stb.compress_pixels(
                    outdata,
                    c_char_p(data),
                    c_uint64(width), 
                    c_uint64(height), 
                    c_bool(is_rgba))


        if not result:
            log.debug("Failed to compress")

        self.compress_count += 1
        return outdata

    #@profile
    def gen_mipmaps(self, img, startmipmap=0, maxmipmaps=0, compress_height=0):
        # img : PIL/Pillow image
        # startmipmap : Mipmap to start compressing
        # maxmipmaps : Maximum mipmap to compress.  0 = all mipmaps
        # compress_height : Optionally limit compression to number of bytes

        #if maxmipmaps <= len(self.mipmap_list):
        #    maxmipmaps = len(self.mipmap_list)

        #if not maxmipmaps:
        #    maxmipmaps = 8

        with self.lock:

            # Size of all mipmaps: sum([pow(2,x)*pow(2,x) for x in range(12,1,-1) ])

            width, height = img.size
            img_width, img_height = img.size
            mipmap = startmipmap

            log.debug(self.mipmap_list)

            while True:
                ratio = pow(2,mipmap)
                desired_width = self.width / ratio
                desired_height = self.height / ratio
                desired_compress_height = compress_height / ratio

                if maxmipmaps and mipmap >= maxmipmaps:
                    break
                
                if mipmap >= len(self.mipmap_list):
                    break

                #if True:
                if not self.mipmap_list[mipmap].retrieved:

                    #  if mipmap >= 8:
                    #      # Avoid compressing tiny mipmaps that will likely never be used.
                    #      #self.mipmap_list[mipmap].databuffer = BytesIO(initial_bytes=dxtdata)
                    #      self.mipmap_list[mipmap].databuffer = BytesIO(initial_bytes=b'\x00' * self.mipmap_list[mipmap].length)
                    #      self.mipmap_list[mipmap].retrieved = True
                    #      continue

                    # Only squares for now
                    reduction_ratio = int(img_width // desired_width)
                    if reduction_ratio < 1:
                        #log.debug("0 ratio. skip")
                        mipmap += 1
                        if maxmipmaps and mipmap >= maxmipmaps:
                            break
                        continue

                    timg = img.reduce(reduction_ratio)

                    imgdata = timg.tobytes()
                    width, height = timg.size
                    log.debug(f"MIPMAP: {mipmap} SIZE: {timg.size}")

                    # that's a crude hack as X Plane >= 12.04 insists of having 13 mipmaps
                    # and the compressors only support >= 4x4
                    # so we copy the first texel of MM10.
                    if width < 4 or height < 4 and self.mipmap_list[10].retrieved:
                        mm10_db = self.mipmap_list[10].databuffer.getbuffer()
                        self.mipmap_list[mipmap].databuffer = BytesIO(initial_bytes=mm10_db[0:self.blocksize])
                        self.mipmap_list[mipmap].retrieved = True
                    else:
                        if desired_compress_height:
                            height = int((desired_compress_height * 16) // (width * self.blocksize))
                            height = max(4, ((height + 3) // 4) * 4) 
                            #print(f"compressing partial height: {height}")

                        try:
                            dxtdata = self.compress(width, height, imgdata)
                        finally:
                            pass
                            timg.close()
                            del(imgdata)
                            imgdata = None
                            timg = None

                        if dxtdata is not None:
                        #    self.mipmap_list[mipmap].databuffer.seek(0)
                        #    self.mipmap_list[mipmap].databuffer.write(dxtdata)
                        #    print(f"DXTLEN: {len(dxtdata)}")
                            self.mipmap_list[mipmap].databuffer = BytesIO(initial_bytes=dxtdata)
                        #    self.mipmap_list[mipmap].databuffer.write(dxtdata)
                        
                            if not compress_height:
                                # If we partially compressed, this is not
                                # fully retrieved
                                self.mipmap_list[mipmap].retrieved = True
                        #    print(f"BUFSIZE: {sys.getsizeof(dxtdata)}")
                        dxtdata = None

                        #print(f"REF: {sys.getrefcount(dxtdata)}")

                mipmap += 1


            self.dump_header()



def to_dds(img, outpath):
    if img.mode == "RGB":
        img = img.convert("RGBA")
    width, height = img.size

    dds = DDS(width, height)
    dds.gen_mipmaps(img)
    dds.write(outpath)
    

def main():
    inimg = sys.argv[1]
    outimg = sys.argv[2]
    img = Image.open(inimg)
   
    to_dds(img, outimg)

if __name__ == "__main__":
    main()<|MERGE_RESOLUTION|>--- conflicted
+++ resolved
@@ -138,7 +138,7 @@
     ]
 
 
-    def __init__(self, width, height, ispc=True, dxt_format="BC3"):
+    def __init__(self, width, height, ispc=True, dxt_format="BC1"):
         self.magic = b"DDS "  
         self.size = 124
         self.flags = DDSD_CAPS | DDSD_HEIGHT | DDSD_WIDTH | DDSD_PIXELFORMAT | DDSD_MIPMAPCOUNT | DDSD_LINEARSIZE
@@ -149,10 +149,6 @@
         #self.reserved1 = b"pydds"
         self.pfSize = 32
         self.pfFlags = 0x4
-<<<<<<< HEAD
-        self.fourCC = b'DXT5'
-        self.blocksize = 16 # DXT5
-=======
 
         if dxt_format == 'BC3':
             self.fourCC = b'DXT5'
@@ -161,7 +157,6 @@
             self.fourCC = b'DXT1'
             self.blocksize = 8
         
->>>>>>> 3c53fbde
         self.caps = 0x1000 | 0x400000
         self.mipMapCount = 0
        
@@ -192,23 +187,7 @@
             mipmap.idx = self.mipMapCount
             mipmap.startpos = curbytes
             curbytes += max(1, (width*height >> 4)) * self.blocksize
-<<<<<<< HEAD
-            mipmap.length = curbytes - mipmap.startpos
-            mipmap.endpos = mipmap.startpos + mipmap.length 
-            self.mipMapCount += 1
-            self.mipmap_list.append(mipmap)
- 
-            if (width == 1) and (height == 1):
-                break
- 
-            if (width > 1):
-                width = width >> 1
-            if (height > 1):
-                height = height >> 1
-
-        # Size of all mipmaps: sum([pow(2,x)*pow(2,x) for x in range(12,1,-1) ])
-        self.total_size = curbytes 
-=======
+
             #if dxt_format == 'BC3':
             #    curbytes += width*height
             #else:
@@ -219,10 +198,14 @@
             width = width >> 1
             height = height >> 1
             self.mipMapCount+=1
+            
+            if (width == 1) and (height == 1):
+                break
+ 
         # Size of all mipmaps: sum([pow(2,x)*pow(2,x) for x in range(12,1,-1) ])
         #self.pitchOrLinearSize = curbytes 
         self.total_size = curbytes
->>>>>>> 3c53fbde
+
         self.dump_header()
 
         for m in self.mipmap_list:
@@ -255,10 +238,6 @@
             # Make sure we complete the full file size
             mipmap = self.mipmap_list[-1]
             if not mipmap.retrieved:
-<<<<<<< HEAD
-                #h.seek(self.pitchOrLinearSize+126)
-=======
->>>>>>> 3c53fbde
                 h.seek(self.total_size - 2)
                 h.write(b'x\00')
 
@@ -376,14 +355,6 @@
             log.debug(f"Compressed images must have dimensions that are multiples of 4. We got {width}x{height}")
             return None
 
-<<<<<<< HEAD
-        is_rgba = True
-        
-        dxt_size = ((width+3) >> 2) * ((height+3) >> 2) * self.blocksize
-        outdata = create_string_buffer(dxt_size)
-=======
->>>>>>> 3c53fbde
-        
         #outdata = b'\x00'*dxt_size
         
         #bio.write(b'\x00'*dxt_size)
@@ -391,8 +362,7 @@
 
 
         if self.ispc and self.dxt_format == "BC3":
-            blocksize = 16
-            dxt_size = ((width+3) >> 2) * ((height+3) >> 2) * blocksize
+            dxt_size = ((width+3) >> 2) * ((height+3) >> 2) * self.blocksize
             outdata = create_string_buffer(dxt_size)
             #print(f"LEN: {len(outdata)}")
             s = rgba_surface()
@@ -414,7 +384,7 @@
         elif self.ispc and self.dxt_format == "BC1":
             #print("BC1")
             blocksize = 8
-            dxt_size = ((width+3) >> 2) * ((height+3) >> 2) * blocksize
+            dxt_size = ((width+3) >> 2) * ((height+3) >> 2) * self.blocksize
             outdata = create_string_buffer(dxt_size)
             #print(f"LEN: {len(outdata)}")
         
@@ -464,11 +434,11 @@
         return outdata
 
     #@profile
-    def gen_mipmaps(self, img, startmipmap=0, maxmipmaps=0, compress_height=0):
+    def gen_mipmaps(self, img, startmipmap=0, maxmipmaps=0, compress_len=0):
         # img : PIL/Pillow image
         # startmipmap : Mipmap to start compressing
         # maxmipmaps : Maximum mipmap to compress.  0 = all mipmaps
-        # compress_height : Optionally limit compression to number of bytes
+        # compress_len : Optionally limit compression to number of bytes
 
         #if maxmipmaps <= len(self.mipmap_list):
         #    maxmipmaps = len(self.mipmap_list)
@@ -485,12 +455,21 @@
             mipmap = startmipmap
 
             log.debug(self.mipmap_list)
+            
+            if compress_len:
+                # If we are attempting to compress just part of this,
+                # calculate new height to use
+                log.debug(f"Desired compress len: {compress_len}")
+                partial_height = int((compress_len * 16) // (width * self.blocksize))
+                log.debug(f"compressing partial height: {partial_height}")
+
 
             while True:
                 ratio = pow(2,mipmap)
-                desired_width = self.width / ratio
-                desired_height = self.height / ratio
-                desired_compress_height = compress_height / ratio
+                desired_width = self.width // ratio
+                #desired_height = self.height / ratio
+                if compress_len:
+                    desired_partial_height = max(4, partial_height // ratio)
 
                 if maxmipmaps and mipmap >= maxmipmaps:
                     break
@@ -501,12 +480,13 @@
                 #if True:
                 if not self.mipmap_list[mipmap].retrieved:
 
-                    #  if mipmap >= 8:
-                    #      # Avoid compressing tiny mipmaps that will likely never be used.
-                    #      #self.mipmap_list[mipmap].databuffer = BytesIO(initial_bytes=dxtdata)
-                    #      self.mipmap_list[mipmap].databuffer = BytesIO(initial_bytes=b'\x00' * self.mipmap_list[mipmap].length)
-                    #      self.mipmap_list[mipmap].retrieved = True
-                    #      continue
+                   #  if mipmap >= 10:
+                   #      # Avoid compressing tiny mipmaps that will likely never be used.
+                   #      #self.mipmap_list[mipmap].databuffer = BytesIO(initial_bytes=dxtdata)
+                   #      self.mipmap_list[mipmap].databuffer = BytesIO(initial_bytes=b'\x00' * self.mipmap_list[mipmap].length)
+                   #      self.mipmap_list[mipmap].retrieved = True
+                   #      mipmap+=1
+                   #      continue
 
                     # Only squares for now
                     reduction_ratio = int(img_width // desired_width)
@@ -530,36 +510,36 @@
                         mm10_db = self.mipmap_list[10].databuffer.getbuffer()
                         self.mipmap_list[mipmap].databuffer = BytesIO(initial_bytes=mm10_db[0:self.blocksize])
                         self.mipmap_list[mipmap].retrieved = True
-                    else:
-                        if desired_compress_height:
-                            height = int((desired_compress_height * 16) // (width * self.blocksize))
-                            height = max(4, ((height + 3) // 4) * 4) 
-                            #print(f"compressing partial height: {height}")
-
-                        try:
-                            dxtdata = self.compress(width, height, imgdata)
-                        finally:
-                            pass
-                            timg.close()
-                            del(imgdata)
-                            imgdata = None
-                            timg = None
-
-                        if dxtdata is not None:
-                        #    self.mipmap_list[mipmap].databuffer.seek(0)
-                        #    self.mipmap_list[mipmap].databuffer.write(dxtdata)
-                        #    print(f"DXTLEN: {len(dxtdata)}")
-                            self.mipmap_list[mipmap].databuffer = BytesIO(initial_bytes=dxtdata)
-                        #    self.mipmap_list[mipmap].databuffer.write(dxtdata)
-                        
-                            if not compress_height:
-                                # If we partially compressed, this is not
-                                # fully retrieved
-                                self.mipmap_list[mipmap].retrieved = True
-                        #    print(f"BUFSIZE: {sys.getsizeof(dxtdata)}")
-                        dxtdata = None
-
-                        #print(f"REF: {sys.getrefcount(dxtdata)}")
+                        mipmap+=1
+                        continue
+            
+                    if compress_len:
+                        height = desired_partial_height
+
+                    try:
+                        dxtdata = self.compress(width, height, imgdata)
+                    finally:
+                        pass
+                        timg.close()
+                        del(imgdata)
+                        imgdata = None
+                        timg = None
+
+                    if dxtdata is not None:
+                    #    self.mipmap_list[mipmap].databuffer.seek(0)
+                    #    self.mipmap_list[mipmap].databuffer.write(dxtdata)
+                    #    print(f"DXTLEN: {len(dxtdata)}")
+                        self.mipmap_list[mipmap].databuffer = BytesIO(initial_bytes=dxtdata)
+                    #    self.mipmap_list[mipmap].databuffer.write(dxtdata)
+                    
+                        if not compress_len:
+                            # If we partially compressed, this is not
+                            # fully retrieved
+                            self.mipmap_list[mipmap].retrieved = True
+                    #    print(f"BUFSIZE: {sys.getsizeof(dxtdata)}")
+                    dxtdata = None
+
+                    #print(f"REF: {sys.getrefcount(dxtdata)}")
 
                 mipmap += 1
 
