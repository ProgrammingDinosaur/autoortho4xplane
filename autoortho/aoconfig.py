--- conflicted
+++ resolved
@@ -90,12 +90,7 @@
         showconfig = self.showconfig
         maptype = self.autoortho.maptype_override
 
-<<<<<<< HEAD
-        maptypes = [None, 'BI', 'Arc', 'EOX', 'GO2', 'USGS', 'NAIP'] 
-=======
-        #maptypes = [None, 'BI', 'Arc', 'EOX', 'GO2', 'USGS'] 
         maptypes = [None, 'BI', 'NAIP', 'Arc', 'GO2', 'EOX', 'USGS'] 
->>>>>>> 5dbd007c
 
         if self.gui:
             sg.theme('DarkAmber')
