#!/usr/bin/env python3

import os
import ast
import pprint
import configparser
import platform

import logging
log = logging.getLogger(__name__)

class SectionParser(object):
    true = ['true','1', 'yes', 'on']
    false = ['false', '0', 'no', 'off']

    def __init__(self, /, **kwargs):
        for k,v in kwargs.items():
            # Detect booleans
            if v.lower() in self.true:
                v = True
            elif v.lower() in self.false:
                v = False
            # Detect list
            elif v.startswith('[') and v.endswith(']'):
                v = ast.literal_eval(v)

            self.__dict__.update({k:v})

    def __repr__(self):
        items = (f"{k}={v!r}" for k, v in self.__dict__.items())
        return "{}({})".format(type(self).__name__, ", ".join(items))

    def __eq__(self, other):
        if isinstance(self, SimpleNamespace) and isinstance(other, SimpleNamespace):
           return self.__dict__ == other.__dict__
        return NotImplemented


class AOConfig(object):
    config = configparser.ConfigParser(strict=False, allow_no_value=True, comment_prefixes='/')


    _defaults = f"""
[general]
# Use GUI config at startup
gui = True
# Show config setup at startup everytime
showconfig = True
# Hide when running
hide = True
# Debug mode
debug = False

[paths]
# X-Plane install path
xplane_path =
# Scenery install path (X-Plane Custom Scenery or other.)
scenery_path =
# Directory where satellite images are cached
cache_dir = {os.path.join(os.path.expanduser("~"), ".autoortho-data", "cache")}
# Set directory for temporary downloading of scenery and other support files
download_dir = {os.path.join(os.path.expanduser("~"), ".autoortho-data", "downloads")}
# Changing log_file dir is currently not supported
log_file = {os.path.join(os.path.expanduser("~"), ".autoortho-data", "logs", "autoortho.log")}

[autoortho]
# Override map type with a different source
maptype_override =
# Minimum zoom level to allow.  THIS WILL NOT INCREASE THE MAX QUALITY OF SATELLITE IMAGERY
min_zoom = 12
# Max time to wait for images.  Higher numbers mean better quality, but more
# stutters.  Lower numbers will be more responsive at the expense of
# ocassional low quality tiles.
<<<<<<< HEAD
maxwait = 0.5
maptypes = ['Null', 'BI', 'NAIP', 'EOX', 'USGS', 'Firefly']
fetch_threads = 32
# Maximum download bandwidth in Mbits/sec (0 = unlimited)
max_bandwidth_mbits = 0
# Simheaven compatibility mode.
simheaven_compat = True
=======
maxwait = 5
maptypes = ['Null', 'BI', 'GO2','NAIP', 'EOX', 'USGS', 'Firefly']
fetch_threads = 32 
>>>>>>> 2c7cb81e

[pydds]
# ISPC or STB for dds file compression
compressor = ISPC
# BC1 or BC3 for dxt1 or dxt5 respectively
format = BC1

[scenery]
# Don't cleanup downloads
noclean = False

[fuse]
# Enable or disable multi-threading when using FUSE
threading = True

[flightdata]
# Local port for map and stats
webui_port = 5000
# UDP port XPlane listens on
xplane_udp_port = 49000

[cache]
# Max size of the image disk cache in GB. Minimum of 10GB
file_cache_size = 30
# Max size of memory cache in GB. Minimum of 2GB.
cache_mem_limit = 4

# Max size of memory cache in GB. Minimmum of 2GB.
cache_mem_limit = 4

[windows]
prefer_winfsp = True
"""

    def __init__(self, conf_file=None):
        if not conf_file:
            self.conf_file = os.path.join(os.path.expanduser("~"), ".autoortho")
        else:
            self.conf_file = conf_file

        # Always load initially
        self.ready = self.load()
        # Save to update new defaults
        self.save()


    def load(self):
        self.config.read_string(self._defaults)
        if os.path.isfile(self.conf_file):
            print(f"Config file found {self.conf_file} reading...")
            log.info(f"Config file found {self.conf_file} reading...")
            self.config.read(self.conf_file)
        else:
            print("No config file found. Using defaults...")
            log.info("No config file found. Using defaults...")

        self.get_config()
        return True


    def get_config(self):
        # Pull info from ConfigParser object into AOConfig

        config_dict = {sect: SectionParser(**dict(self.config.items(sect))) for sect in
                self.config.sections()}
        #pprint.pprint(config_dict)
        self.__dict__.update(**config_dict)

        self.ao_scenery_path = os.path.join(
                self.paths.scenery_path,
                "z_autoortho",
                "scenery"
        )

        self.xplane_custom_scenery_path = os.path.abspath(os.path.join(
                self.paths.xplane_path,
                "Custom Scenery"
        ))

        sceneries = []
        if os.path.exists(self.ao_scenery_path):
            sceneries = os.listdir(self.ao_scenery_path)
            print(f"Found sceneries: {sceneries}")

        self.scenery_mounts = [{
            "root":os.path.join(self.ao_scenery_path, s),
            "mount":os.path.join(self.xplane_custom_scenery_path, s)
        } for s in sceneries]
        print(self.scenery_mounts)


        if not os.path.exists(self.ao_scenery_path):
            log.info(f"Creating dir {self.ao_scenery_path}")
            os.makedirs(self.ao_scenery_path)
        return


    def save(self):
        print("Saving config ... ")
        self.set_config()

        with open(self.conf_file, 'w') as h:
            self.config.write(h)
        log.info(f"Wrote config file: {self.conf_file}")
        print(f"Wrote config file: {self.conf_file}")


    def set_config(self):
        # Push info from AOConfig into ConfigParser object

        for sect in self.config.sections():
            foo = self.__dict__.get(sect)
            for k,v in foo.__dict__.items():
                if k.startswith('#'):
                    continue
                self.config[sect][k] = str(v)

CFG = AOConfig()

if __name__ == "__main__":
    aoc = AOConfig()
    cfgui = ConfigUI(aoc)
    cfgui.setup()
    cfgui.verify()<|MERGE_RESOLUTION|>--- conflicted
+++ resolved
@@ -71,7 +71,6 @@
 # Max time to wait for images.  Higher numbers mean better quality, but more
 # stutters.  Lower numbers will be more responsive at the expense of
 # ocassional low quality tiles.
-<<<<<<< HEAD
 maxwait = 0.5
 maptypes = ['Null', 'BI', 'NAIP', 'EOX', 'USGS', 'Firefly']
 fetch_threads = 32
@@ -79,11 +78,6 @@
 max_bandwidth_mbits = 0
 # Simheaven compatibility mode.
 simheaven_compat = True
-=======
-maxwait = 5
-maptypes = ['Null', 'BI', 'GO2','NAIP', 'EOX', 'USGS', 'Firefly']
-fetch_threads = 32 
->>>>>>> 2c7cb81e
 
 [pydds]
 # ISPC or STB for dds file compression
