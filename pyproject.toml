[tool.poetry]
name = "autoortho4xplane"
<<<<<<< HEAD
version = "0.7.4"
=======
version = "0.8.0"
>>>>>>> 2c7cb81e
description = "AutoOrtho project for X-plane, the project is a fork ."
authors = []
license = "Apache 2.0"

[tool.poetry.dependencies]
python = "^3.12"
eventlet = "^0.37.0"
flask = "3.0.3"
flask-socketio = "^5.3.7"
geocoder = "^1.38.1"
packaging = "^24.1"
psutil = "^6.0.0"
freesimplegui = "^5.2.0"
pytest = "8.3.3"
refuse = "0.0.4"
requests = "^2.32.3"
<<<<<<< HEAD
pyqt6 = "^6.9.1"
=======
>>>>>>> 2c7cb81e

[tool.poetry.dev-dependencies]
pytest = "8.*"

[build-system]
requires = ["poetry-core>=1.0.0"]
build-backend = "poetry.core.masonry.api"<|MERGE_RESOLUTION|>--- conflicted
+++ resolved
@@ -1,10 +1,6 @@
 [tool.poetry]
 name = "autoortho4xplane"
-<<<<<<< HEAD
-version = "0.7.4"
-=======
 version = "0.8.0"
->>>>>>> 2c7cb81e
 description = "AutoOrtho project for X-plane, the project is a fork ."
 authors = []
 license = "Apache 2.0"
@@ -21,10 +17,7 @@
 pytest = "8.3.3"
 refuse = "0.0.4"
 requests = "^2.32.3"
-<<<<<<< HEAD
 pyqt6 = "^6.9.1"
-=======
->>>>>>> 2c7cb81e
 
 [tool.poetry.dev-dependencies]
 pytest = "8.*"
